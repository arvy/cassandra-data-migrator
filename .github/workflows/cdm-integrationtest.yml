name: Build and test jar with integration tests
<<<<<<< HEAD

on: [push]
jobs:
=======
on: [push]
jobs:
  CDM-Integration-Test:
>>>>>>> 3867931b
    runs-on: ubuntu-latest
    steps:
      - uses: actions/checkout@v3
      - name: Set up JDK 8
        uses: actions/setup-java@v3
        with:
          java-version: '8'
          distribution: 'temurin'
          cache: maven
      - name: Test SIT with cdm
        working-directory: SIT
        run: |
          echo "Testing SIT with cdm"
          make -f Makefile<|MERGE_RESOLUTION|>--- conflicted
+++ resolved
@@ -1,13 +1,7 @@
 name: Build and test jar with integration tests
-<<<<<<< HEAD
-
-on: [push]
-jobs:
-=======
 on: [push]
 jobs:
   CDM-Integration-Test:
->>>>>>> 3867931b
     runs-on: ubuntu-latest
     steps:
       - uses: actions/checkout@v3
