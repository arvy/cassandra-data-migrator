#**********************************************************************************************************
#**********************************************************************************************************
#
#  This .properties file is a simplified version of cdm-detailed.properties, and contains only those
#  parameters that are commonly configured. It is meant to be a fairly self-documenting configuration file
#  for a Cassandra Data Migrator table migration. The document is divided into sections, with each section
#  containing a brief description of the parameters within the section, as well as a description of each
#  parameter.
#
#  Following the description are the parameters themselves. Parameters that are required or are otherwise
#  commonly configured have been commented in with some example values provided. Other parameters have
#  been left commented out.
#
#  Only those parameters that are commented in will be processed, any other values will either use a 
#  default value (specfied in the parameter description) or will be ignored.
#
#**********************************************************************************************************
#**********************************************************************************************************

#===========================================================================================================
# Common connection parameters for Origin and Target. TLS (SSL) parameters are configured later.
# Connections are made with the Spark Cassandra Connector; conventions there likely work here
# See https://github.com/datastax/spark-cassandra-connector/blob/master/doc/reference.md
#
#  spark.cdm.connect.origin
#  spark.cdm.connect.target
#   .host      : Default is localhost. Hostname/IP address of the cluster; may be a comma-separated list,  
#                and can follow the <hostname>:<port> convention.
#   .port      : Default is 9042. Port number to use if not specified on .host 
#   .scb       : Secure Connect Bundle, used to connect to Astra Database. Default is not set
#   .username  : Default is cassandra. Username (or client_id) used to authenticate
#   .password  : Default is cassandra. Password (or client_secret) used to authenticate
#
# You must set either .host or .scb.
#-----------------------------------------------------------------------------------------------------------
spark.cdm.connect.origin.host          localhost
spark.cdm.connect.origin.port          9042
#spark.cdm.connect.origin.scb           file:///aaa/bbb/secure-connect-enterprise.zip
spark.cdm.connect.origin.username      cassandra
spark.cdm.connect.origin.password      cassandra

spark.cdm.connect.target.host          localhost
spark.cdm.connect.target.port          9042
#spark.cdm.connect.target.scb           file:///aaa/bbb/secure-connect-enterprise.zip
spark.cdm.connect.target.username      cassandra
spark.cdm.connect.target.password      cassandra

#===========================================================================================================
# Details about the Origin Schema
# 
# Required Parameters:
#  spark.cdm.schema.origin
#    .keyspaceTable       : <keyspace>.<table_name> of the table to be migrated. Table must exist in Origin.
#-----------------------------------------------------------------------------------------------------------
spark.cdm.schema.origin.keyspaceTable                keyspace_name.table_name
#spark.cdm.schema.origin.column.ttl.automatic         true
#spark.cdm.schema.origin.column.ttl.names             data_col1,data_col2,...
#spark.cdm.schema.origin.column.writetime.automatic   true
#spark.cdm.schema.origin.column.writetime.names       data_col1,data_col2,...
#spark.cdm.schema.origin.column.names.to.target       partition_col1:partition_col_1,partition_col2:partition_col_2,...

#===========================================================================================================
# Details about the Target Schema
# 
# Other Parameters:
#  spark.cdm.schema.target
#    .keyspaceTable       : <keyspace>.<table_name> of the table to be migrated. Table must exist in Target.
#                           Default is origin.keyspaceTable.
#-----------------------------------------------------------------------------------------------------------
#spark.cdm.schema.target.keyspaceTable                keyspace_name.table_name

#===========================================================================================================
# Autocorrection parameters allow CDM to correct data differences found between Origin and Target when 
# running the DiffData program. Typically, these are run disabled, which will generate a list of data 
# discrepancies. The reasons for these discrepancies can then be investigated, and if necessary the
# parameters can be enabled.
# 
# Recommended Parameters:
#  spark.cdm.autocorrect
#    .missing             : Default is false. when true, data that is missing in Target but is found in 
#                           Origin will be re-migrated.
#    .mismatch            : Default is false. when true, data that is different between Origin and Target
#                           will be reconciled. It is important to note that TIMESTAMP will have an effect
#                           here - if the WRITETIME of the Origin record (determined with
#                           .writetime.indexes) is earlier than the WRITETIME of the Target record, the
#                           change will not appear in Target. This may be particularly challenging to
#                           troubleshoot if individual columns (cells) have been modified in Target.
<<<<<<< HEAD
#
# Other Parameters:
#  spark.cdm.autocorrect
#    .missing.counter     : Default is false. By default, Counter tables are not copied when missing, 
#                           unless explicitly set. This might seem an awkward thing (i.e. why not just use 
#                           .missing), but the purpose of this is to 'strongly encourage' the user to  
#                           consider what is happening. Scenario: Counter column in Target is at a value of 
#                           5323. The corresponding counter in Origin is also 5323. At some point, the Target
#                           counter gets DELETEd. Should the .missing record be re-inserted before
#                           the DELETE gets tombstoned, the counter will zombie back to life, and the
#                           counter will become 5323+5323 = 10646.
# spark.tokenRange
#   .exceptionDir         : When set partition ranges corresponding to the exceptions will be logged in
#                           file with the name <keyspace>.<table_name> in this directory.
#-----------------------------------------------------------------------------------------------------------
spark.cdm.autocorrect.missing                     false
spark.cdm.autocorrect.mismatch                    false
#spark.cdm.autocorrect.missing.counter             false
#spark.tokenRange.exceptionDir                     /path/to/exceptions_directory
#===========================================================================================================
# Performance and Operations Parameters affecting throughput, error handling, and similar concerns.
# 
# Recommended Parameters:
#  spark.cdm.perfops
#    .numParts            : Defaults is 10000. In standard operation, the full token range (-2^63..2^63-1)  
#                           is divided into a number of parts which will be parallel-processed. You should 
#                           aim for each part to comprise a total of ≈1-10GB of data to migrate. During 
#                           intial testing, you may want this to be a small number (even 1).
#    .batchSize           : Defaults is 5. When writing to Target, this comprises the number of records that 
#                           will be put into an UNLOGGED batch. CDM will tend to work on the same partition 
#                           at a time so if your partition sizes are larger, this number may be increased. 
#                           If .batchSize would mean that more than 1 partition is often contained in a batch,  
#                           the figure should be reduced. Ideally < 1% of batches have more than 1 partition.
#    .readRateLimit       : Defaults to 20000. Concurrent number of records that may will be read across 
#                           all parallel threads. This may be adjusted up (or down), depending on the amount 
#                           of data and the processing capacity of the Origin cluster.
#    .writeRateLimit      : Defaults to 40000. Concurrent number of records that may will be written across
#                           all parallel threads. This may be adjusted up (or down), depending on the amount 
#                           of data and the processing capacity of the Target cluster.
#
# Other Parameters:
#  spark.cdm.perfops
#    .consistency         : The .consistency parameters may be one of: 
#                           ANY, ONE, TWO, THREE, QUORUM, LOCAL_ONE, EACH_QUORUM, SERIAL, LOCAL_SERIAL, ALL
#       .read             : Default is LOCAL_QUORUM. Read consistency from Origin, and also from Target 
#                           when records are read for comparison purposes.
#       .write            : Default is LOCAL_QUORUM. Write consistency to Target.
#    .printStatsAfter     : Default is 100000. Number of rows of processing after which a progress log 
#                           entry will be made.
#    .fetchSizeInRows     : Default is 1000. This affects the frequency of reads from Origin, and also the 
#                           frequency of flushes to Target. 
#    .error.limit         : Default is 0. Controls how many errors a thread may encounter during MigrateData 
#                           and DiffData operations before failing. It is recommended to set this to a non-
#                           zero value only when not doing a mutation-type operation, e.g. when running 
#                           DiffData without .autocorrect.
#-----------------------------------------------------------------------------------------------------------
spark.cdm.perfops.numParts                        10000
spark.cdm.perfops.batchSize                       5
spark.cdm.perfops.readRateLimit                   20000
spark.cdm.perfops.writeRateLimit                  40000
#spark.cdm.perfops.consistency.read                LOCAL_QUORUM
#spark.cdm.perfops.consistency.write               LOCAL_QUORUM
#spark.cdm.perfops.printStatsAfter                 100000
#spark.cdm.perfops.fetchSizeInRows                 1000
#spark.cdm.perfops.error.limit                     0

#===========================================================================================================
# Transformation Parameters
#
#  spark.cdm.transform
#    .missing.key.ts.replace.value : Timestamp value in milliseconds.
#                                    Partition and clustering columns cannot have null values, but if these
#                                    are added as part of a schema transformation between Origin and Target
#                                    it is possible that the Origin side is null. In this case, the 
#                                    MigrateData operation would fail. This parameter allows a crude 
#                                    constant value to be used in its place, separate from the Constant 
#                                    Values feature.
#   .custom
#      .writetime                    Default is 0 (diabled). Timestamp value in microseconds to use as the
#                                    WRITETIME for the target record. This is useful when the WRITETIME of
#                                    the record in Origin cannot be determined (such as the only non-key
#                                    columns are collections). This parameter allows a crude constant value
#                                    to be used in its place, and overrides
#                                    .schema.origin.column.writetime.indexes.
#      .writetime.incrementBy        Default is 0. This is useful when you have a List that is not frozen,
#                                    and are updating this via the autocorrect feature. Lists are not idempotent,
#                                    and subsequent UPSERTs would add duplicates to the list. Future versions
#                                    of CDM may tombstone the previous list, but for now this solution is
#                                    viable and, crucially, more performant.
#   .codecs                          Default is empty. A comma-separated list of additional codecs to
#                                    enable. Current codecs are:
#                                        INT_STRING                : int stored in a String
#                                        DOUBLE_STRING             : double stored in a String
#                                        BIGINT_STRING             : bigint stored in a String
#                                        DECIMAL_STRING            : decimal stored in a String
#                                        TIMESTAMP_STRING_MILLIS   : timestamp stored in a String,
#                                                                    as Epoch milliseconds
#                                        TIMESTAMP_STRING_FORMAT   : timestamp stored in a String,
#                                                                    with a custom format
#
#                                  *** NOTE where there are multiple type pair options, such as with
#                                  *** TIMESTAMP_STRING, only one can be configured at a time.
#
#  .codecs.timestamp               Configuration for CQL_TIMESTAMP_TO_STRING_FORMAT codec.
#     .string.format               Default is yyyyMMddHHmmss ; DateTimeFormatter.ofPattern(formatString)
#     .string.zone                 Default is UTC ; Must be in ZoneRulesProvider.getAvailableZoneIds()
#-----------------------------------------------------------------------------------------------------------
#spark.cdm.transform.missing.key.ts.replace.value      1685577600000
#spark.cdm.transform.custom.writetime                  0
#spark.cdm.transform.custom.writetime.incrementBy      0
#spark.cdm.transform.codecs
#spark.cdm.transform.codecs.timestamp.string.format    yyyyMMddHHmmss
#spark.cdm.transform.codecs.timestamp.string.zone      UTC


#===========================================================================================================
# Cassandra Filters are applied on the coordinator node. Note that, depending on the filter, the coordinator
# node may need to do a lot more work than is normal.
#
#  spark.cdm.filter.cassandra
#    .partition
#       .min            : Default is 0 (when using RandomPartitioner) and -9223372036854775808 (-2^63)
#                         otherwise. Lower partition bound (inclusive).
#       .min            : Default is 2^127-1 (when using RandomPartitioner) and 9223372036854775807
#                         (2^63-1) otherwise. Upper partition bound (inclusive).
#    .where.condition   : CQL added to the WHERE clause of SELECTs from origin
#-----------------------------------------------------------------------------------------------------------
#spark.cdm.filter.cassandra.partition.min          -9223372036854775808
#spark.cdm.filter.cassandra.partition.max          9223372036854775807
#spark.cdm.filter.cassandra.where.condition

#===========================================================================================================
# Java Filters are applied on the client node. Data must be pulled from the origin cluster and then filtered,
# but this may have a lower impact on the production cluster than the Cassandra Filters.
# node may need to do a lot more work than is normal.
#
#  spark.cdm.filter.java
#    .token.percent   : Percent (between 1 and 100) of the token in each Split that will be migrated.
#                       This is used to do a wide and random sampling of the data. This is applied to each 
#                       split. Invalid percentages will be treated as 100.
#
#    .writetime       : Filter records based on their writetimes. The maximum writetime of the columns 
#                       configured at .schema.origin.column.writetime.indexes will be compared to the 
#                       thresholds, which must be in microseconds since the epoch. If the .writetime.indexes 
#                       are not specified, or the thresholds are null or otherwise invalid, the filter will 
#                       be ignored. Note that .perfops.batchSize will be ignored when this filter is in place,
#                       a value of 1 will be used instead.#                      
#       .min          : Lowest (inclusive) writetime values to be migrated
#       .max          : Highest (inclusive) writetime values to be migrated
#                       maximum timestamp of the columns specified by .schema.origin.column.writetime.indexes,
#                       and if that is not specified, or is for some reason null, the filter is ignored.
#
#    .column          : Filter rows based on matching a configured value.
#       .name         : Column name against which the .value is compared. Must be on the column list
#                       specified at .schema.origin.column.names. The column value will be converted to a
#                       String, trimmed of whitespace on both ends, and compared.
#       .value        : String value to use as comparison. Whitespace on the ends of .value will be trimmed.
#-----------------------------------------------------------------------------------------------------------
#spark.cdm.filter.java.token.percent    100
#spark.cdm.filter.java.writetime.min    0
#spark.cdm.filter.java.writetime.max    9223372036854775807
#spark.cdm.filter.java.column.name
#spark.cdm.filter.java.column.value


#===========================================================================================================
# Constant Columns Feature allows you to add constant columns to the target table
# If used, the .names, .types, and .values lists must all be the same length.
#
# spark.cdm.feature.constantColumns
#   .names      comma-separated list of column names
#   .types      comma-separated list of column types (types as above)
#   .values     separated list of hard-coded values; the value should be as you would use on CQLSH command line
#               e.g. 'abcd' for a string, 1234 for an int, etc.
#   .splitRegex defaults to comma, but can be any regex that works with String.split(regex); this is needed
#               because some type values contain commas, e.g. lists, maps, sets, etc.
#-----------------------------------------------------------------------------------------------------------
#spark.cdm.feature.constantColumns.names        const1,const2
#spark.cdm.feature.constantColumns.values       'abcd',1234
#spark.cdm.feature.constantColumns.splitRegex   ,


#===========================================================================================================
# Explode Map Feature allows you convert a source table Map into multiple target table records
#
# spark.cdm.feature.explodeMap
#   .origin.name         Name of the map column, must be on .schema.origin.column.names
#                        and the corresponding type on .schema.origin.column.types must be a map.
#   .target.name.key     Name of the column on the target table that will hold the map key. This key
#                        must be present on the Target primary key ..schema.target.column.id.names.
#   .target.name.value   Name of the column on the Target table that will hold the map value.
#-----------------------------------------------------------------------------------------------------------
#spark.cdm.feature.explodeMap.origin.name        my_map
#spark.cdm.feature.explodeMap.target.name.key    my_map_key
#spark.cdm.feature.explodeMap.target.name.value  my_map_value

#===========================================================================================================
# Guardrail feature manages records that exceed guardrail checks. The Guardrail job will generate a
# a report, other jobs will skip records that exceed the guardrail.
#
# spark.cdm.feature.guardrail
#    .colSizeInKB        Default 0, meaning the check is not done. Records with one or more fields that
#                        exceed this size will be flagged. Note this is kB (base 10), not kiB (base 2).
#
#===========================================================================================================
#spark.cdm.feature.guardrail.colSizeInKB         1000
=======
#-----------------------------------------------------------------------------------------------------------
spark.cdm.autocorrect.missing                     false
spark.cdm.autocorrect.mismatch                    false
>>>>>>> 6ac18cc4

#===========================================================================================================
# TLS (SSL) connection parameters, if so configured. Note that Secure Bundles embed these details.
# See https://github.com/datastax/spark-cassandra-connector/blob/master/doc/reference.md
#
#  spark.cdm.connect.origin.tls
#  spark.cdm.connect.target.tls
#    .enabled             : Default is false. Set to true if TLS is used.
#    .trustStore          
#       .path             : Filepath to the Java truststore file
#       .type             : Default is JKS
#       .password         : Password needed to open the truststore
#    .keyStore          
#       .path             : Filepath to the Java keystore file
#       .password         : Password needed to open the keystore
#    .enabledAlgorithms   : Default is TLS_RSA_WITH_AES_128_CBC_SHA,TLS_RSA_WITH_AES_256_CBC_SHA
#-----------------------------------------------------------------------------------------------------------
#spark.cdm.connect.origin.tls.enabled              false
#spark.cdm.connect.origin.tls.trustStore.path
#spark.cdm.connect.origin.tls.trustStore.password
#spark.cdm.connect.origin.tls.trustStore.type      JKS
#spark.cdm.connect.origin.tls.keyStore.path
#spark.cdm.connect.origin.tls.keyStore.password
#spark.cdm.connect.origin.tls.enabledAlgorithms    TLS_RSA_WITH_AES_128_CBC_SHA,TLS_RSA_WITH_AES_256_CBC_SHA

#spark.cdm.connect.target.tls.enabled              false
#spark.cdm.connect.target.tls.trustStore.path
#spark.cdm.connect.target.tls.trustStore.password
#spark.cdm.connect.target.tls.trustStore.type      JKS
#spark.cdm.connect.target.tls.keyStore.path
#spark.cdm.connect.target.tls.keyStore.password
#spark.cdm.connect.target.tls.enabledAlgorithms    TLS_RSA_WITH_AES_128_CBC_SHA,TLS_RSA_WITH_AES_256_CBC_SHA
<|MERGE_RESOLUTION|>--- conflicted
+++ resolved
@@ -85,219 +85,13 @@
 #                           .writetime.indexes) is earlier than the WRITETIME of the Target record, the
 #                           change will not appear in Target. This may be particularly challenging to
 #                           troubleshoot if individual columns (cells) have been modified in Target.
-<<<<<<< HEAD
-#
-# Other Parameters:
-#  spark.cdm.autocorrect
-#    .missing.counter     : Default is false. By default, Counter tables are not copied when missing, 
-#                           unless explicitly set. This might seem an awkward thing (i.e. why not just use 
-#                           .missing), but the purpose of this is to 'strongly encourage' the user to  
-#                           consider what is happening. Scenario: Counter column in Target is at a value of 
-#                           5323. The corresponding counter in Origin is also 5323. At some point, the Target
-#                           counter gets DELETEd. Should the .missing record be re-inserted before
-#                           the DELETE gets tombstoned, the counter will zombie back to life, and the
-#                           counter will become 5323+5323 = 10646.
-# spark.tokenRange
+#  spark.tokenRange
 #   .exceptionDir         : When set partition ranges corresponding to the exceptions will be logged in
 #                           file with the name <keyspace>.<table_name> in this directory.
 #-----------------------------------------------------------------------------------------------------------
 spark.cdm.autocorrect.missing                     false
 spark.cdm.autocorrect.mismatch                    false
-#spark.cdm.autocorrect.missing.counter             false
 #spark.tokenRange.exceptionDir                     /path/to/exceptions_directory
-#===========================================================================================================
-# Performance and Operations Parameters affecting throughput, error handling, and similar concerns.
-# 
-# Recommended Parameters:
-#  spark.cdm.perfops
-#    .numParts            : Defaults is 10000. In standard operation, the full token range (-2^63..2^63-1)  
-#                           is divided into a number of parts which will be parallel-processed. You should 
-#                           aim for each part to comprise a total of ≈1-10GB of data to migrate. During 
-#                           intial testing, you may want this to be a small number (even 1).
-#    .batchSize           : Defaults is 5. When writing to Target, this comprises the number of records that 
-#                           will be put into an UNLOGGED batch. CDM will tend to work on the same partition 
-#                           at a time so if your partition sizes are larger, this number may be increased. 
-#                           If .batchSize would mean that more than 1 partition is often contained in a batch,  
-#                           the figure should be reduced. Ideally < 1% of batches have more than 1 partition.
-#    .readRateLimit       : Defaults to 20000. Concurrent number of records that may will be read across 
-#                           all parallel threads. This may be adjusted up (or down), depending on the amount 
-#                           of data and the processing capacity of the Origin cluster.
-#    .writeRateLimit      : Defaults to 40000. Concurrent number of records that may will be written across
-#                           all parallel threads. This may be adjusted up (or down), depending on the amount 
-#                           of data and the processing capacity of the Target cluster.
-#
-# Other Parameters:
-#  spark.cdm.perfops
-#    .consistency         : The .consistency parameters may be one of: 
-#                           ANY, ONE, TWO, THREE, QUORUM, LOCAL_ONE, EACH_QUORUM, SERIAL, LOCAL_SERIAL, ALL
-#       .read             : Default is LOCAL_QUORUM. Read consistency from Origin, and also from Target 
-#                           when records are read for comparison purposes.
-#       .write            : Default is LOCAL_QUORUM. Write consistency to Target.
-#    .printStatsAfter     : Default is 100000. Number of rows of processing after which a progress log 
-#                           entry will be made.
-#    .fetchSizeInRows     : Default is 1000. This affects the frequency of reads from Origin, and also the 
-#                           frequency of flushes to Target. 
-#    .error.limit         : Default is 0. Controls how many errors a thread may encounter during MigrateData 
-#                           and DiffData operations before failing. It is recommended to set this to a non-
-#                           zero value only when not doing a mutation-type operation, e.g. when running 
-#                           DiffData without .autocorrect.
-#-----------------------------------------------------------------------------------------------------------
-spark.cdm.perfops.numParts                        10000
-spark.cdm.perfops.batchSize                       5
-spark.cdm.perfops.readRateLimit                   20000
-spark.cdm.perfops.writeRateLimit                  40000
-#spark.cdm.perfops.consistency.read                LOCAL_QUORUM
-#spark.cdm.perfops.consistency.write               LOCAL_QUORUM
-#spark.cdm.perfops.printStatsAfter                 100000
-#spark.cdm.perfops.fetchSizeInRows                 1000
-#spark.cdm.perfops.error.limit                     0
-
-#===========================================================================================================
-# Transformation Parameters
-#
-#  spark.cdm.transform
-#    .missing.key.ts.replace.value : Timestamp value in milliseconds.
-#                                    Partition and clustering columns cannot have null values, but if these
-#                                    are added as part of a schema transformation between Origin and Target
-#                                    it is possible that the Origin side is null. In this case, the 
-#                                    MigrateData operation would fail. This parameter allows a crude 
-#                                    constant value to be used in its place, separate from the Constant 
-#                                    Values feature.
-#   .custom
-#      .writetime                    Default is 0 (diabled). Timestamp value in microseconds to use as the
-#                                    WRITETIME for the target record. This is useful when the WRITETIME of
-#                                    the record in Origin cannot be determined (such as the only non-key
-#                                    columns are collections). This parameter allows a crude constant value
-#                                    to be used in its place, and overrides
-#                                    .schema.origin.column.writetime.indexes.
-#      .writetime.incrementBy        Default is 0. This is useful when you have a List that is not frozen,
-#                                    and are updating this via the autocorrect feature. Lists are not idempotent,
-#                                    and subsequent UPSERTs would add duplicates to the list. Future versions
-#                                    of CDM may tombstone the previous list, but for now this solution is
-#                                    viable and, crucially, more performant.
-#   .codecs                          Default is empty. A comma-separated list of additional codecs to
-#                                    enable. Current codecs are:
-#                                        INT_STRING                : int stored in a String
-#                                        DOUBLE_STRING             : double stored in a String
-#                                        BIGINT_STRING             : bigint stored in a String
-#                                        DECIMAL_STRING            : decimal stored in a String
-#                                        TIMESTAMP_STRING_MILLIS   : timestamp stored in a String,
-#                                                                    as Epoch milliseconds
-#                                        TIMESTAMP_STRING_FORMAT   : timestamp stored in a String,
-#                                                                    with a custom format
-#
-#                                  *** NOTE where there are multiple type pair options, such as with
-#                                  *** TIMESTAMP_STRING, only one can be configured at a time.
-#
-#  .codecs.timestamp               Configuration for CQL_TIMESTAMP_TO_STRING_FORMAT codec.
-#     .string.format               Default is yyyyMMddHHmmss ; DateTimeFormatter.ofPattern(formatString)
-#     .string.zone                 Default is UTC ; Must be in ZoneRulesProvider.getAvailableZoneIds()
-#-----------------------------------------------------------------------------------------------------------
-#spark.cdm.transform.missing.key.ts.replace.value      1685577600000
-#spark.cdm.transform.custom.writetime                  0
-#spark.cdm.transform.custom.writetime.incrementBy      0
-#spark.cdm.transform.codecs
-#spark.cdm.transform.codecs.timestamp.string.format    yyyyMMddHHmmss
-#spark.cdm.transform.codecs.timestamp.string.zone      UTC
-
-
-#===========================================================================================================
-# Cassandra Filters are applied on the coordinator node. Note that, depending on the filter, the coordinator
-# node may need to do a lot more work than is normal.
-#
-#  spark.cdm.filter.cassandra
-#    .partition
-#       .min            : Default is 0 (when using RandomPartitioner) and -9223372036854775808 (-2^63)
-#                         otherwise. Lower partition bound (inclusive).
-#       .min            : Default is 2^127-1 (when using RandomPartitioner) and 9223372036854775807
-#                         (2^63-1) otherwise. Upper partition bound (inclusive).
-#    .where.condition   : CQL added to the WHERE clause of SELECTs from origin
-#-----------------------------------------------------------------------------------------------------------
-#spark.cdm.filter.cassandra.partition.min          -9223372036854775808
-#spark.cdm.filter.cassandra.partition.max          9223372036854775807
-#spark.cdm.filter.cassandra.where.condition
-
-#===========================================================================================================
-# Java Filters are applied on the client node. Data must be pulled from the origin cluster and then filtered,
-# but this may have a lower impact on the production cluster than the Cassandra Filters.
-# node may need to do a lot more work than is normal.
-#
-#  spark.cdm.filter.java
-#    .token.percent   : Percent (between 1 and 100) of the token in each Split that will be migrated.
-#                       This is used to do a wide and random sampling of the data. This is applied to each 
-#                       split. Invalid percentages will be treated as 100.
-#
-#    .writetime       : Filter records based on their writetimes. The maximum writetime of the columns 
-#                       configured at .schema.origin.column.writetime.indexes will be compared to the 
-#                       thresholds, which must be in microseconds since the epoch. If the .writetime.indexes 
-#                       are not specified, or the thresholds are null or otherwise invalid, the filter will 
-#                       be ignored. Note that .perfops.batchSize will be ignored when this filter is in place,
-#                       a value of 1 will be used instead.#                      
-#       .min          : Lowest (inclusive) writetime values to be migrated
-#       .max          : Highest (inclusive) writetime values to be migrated
-#                       maximum timestamp of the columns specified by .schema.origin.column.writetime.indexes,
-#                       and if that is not specified, or is for some reason null, the filter is ignored.
-#
-#    .column          : Filter rows based on matching a configured value.
-#       .name         : Column name against which the .value is compared. Must be on the column list
-#                       specified at .schema.origin.column.names. The column value will be converted to a
-#                       String, trimmed of whitespace on both ends, and compared.
-#       .value        : String value to use as comparison. Whitespace on the ends of .value will be trimmed.
-#-----------------------------------------------------------------------------------------------------------
-#spark.cdm.filter.java.token.percent    100
-#spark.cdm.filter.java.writetime.min    0
-#spark.cdm.filter.java.writetime.max    9223372036854775807
-#spark.cdm.filter.java.column.name
-#spark.cdm.filter.java.column.value
-
-
-#===========================================================================================================
-# Constant Columns Feature allows you to add constant columns to the target table
-# If used, the .names, .types, and .values lists must all be the same length.
-#
-# spark.cdm.feature.constantColumns
-#   .names      comma-separated list of column names
-#   .types      comma-separated list of column types (types as above)
-#   .values     separated list of hard-coded values; the value should be as you would use on CQLSH command line
-#               e.g. 'abcd' for a string, 1234 for an int, etc.
-#   .splitRegex defaults to comma, but can be any regex that works with String.split(regex); this is needed
-#               because some type values contain commas, e.g. lists, maps, sets, etc.
-#-----------------------------------------------------------------------------------------------------------
-#spark.cdm.feature.constantColumns.names        const1,const2
-#spark.cdm.feature.constantColumns.values       'abcd',1234
-#spark.cdm.feature.constantColumns.splitRegex   ,
-
-
-#===========================================================================================================
-# Explode Map Feature allows you convert a source table Map into multiple target table records
-#
-# spark.cdm.feature.explodeMap
-#   .origin.name         Name of the map column, must be on .schema.origin.column.names
-#                        and the corresponding type on .schema.origin.column.types must be a map.
-#   .target.name.key     Name of the column on the target table that will hold the map key. This key
-#                        must be present on the Target primary key ..schema.target.column.id.names.
-#   .target.name.value   Name of the column on the Target table that will hold the map value.
-#-----------------------------------------------------------------------------------------------------------
-#spark.cdm.feature.explodeMap.origin.name        my_map
-#spark.cdm.feature.explodeMap.target.name.key    my_map_key
-#spark.cdm.feature.explodeMap.target.name.value  my_map_value
-
-#===========================================================================================================
-# Guardrail feature manages records that exceed guardrail checks. The Guardrail job will generate a
-# a report, other jobs will skip records that exceed the guardrail.
-#
-# spark.cdm.feature.guardrail
-#    .colSizeInKB        Default 0, meaning the check is not done. Records with one or more fields that
-#                        exceed this size will be flagged. Note this is kB (base 10), not kiB (base 2).
-#
-#===========================================================================================================
-#spark.cdm.feature.guardrail.colSizeInKB         1000
-=======
-#-----------------------------------------------------------------------------------------------------------
-spark.cdm.autocorrect.missing                     false
-spark.cdm.autocorrect.mismatch                    false
->>>>>>> 6ac18cc4
-
 #===========================================================================================================
 # TLS (SSL) connection parameters, if so configured. Note that Secure Bundles embed these details.
 # See https://github.com/datastax/spark-cassandra-connector/blob/master/doc/reference.md
