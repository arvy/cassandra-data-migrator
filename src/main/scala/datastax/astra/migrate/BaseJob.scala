--- conflicted
+++ resolved
@@ -18,11 +18,6 @@
   val sContext = spark.sparkContext
   val sc = sContext.getConf
 
-<<<<<<< HEAD
-  // TODO: this was spark.read.consistency.level, but that is not in sparkConf.properties example
-  // TODO: There is no obvious place I see where Write Consistency is set?
-=======
->>>>>>> 7f347480
   val consistencyLevel = Util.getSparkPropOr(sc, "spark.consistency.read", "LOCAL_QUORUM")
 
   val sourceScbPath = Util.getSparkPropOrEmpty(sc, "spark.origin.scb")
