--- conflicted
+++ resolved
@@ -94,24 +94,15 @@
                                 continue;
                             }
                         }
-<<<<<<< HEAD
 
-=======
-                        
->>>>>>> 45283636
                         BoundStatement boundUpsert = bind(r);
                         if (null == boundUpsert) {
                             skipCnt++; // TODO: this previously skipped, why not errCnt?
                             continue;
                         }
 
-<<<<<<< HEAD
                         targetLimiter.acquire(1);
-                        writeAsync(writeResults, boundUpsert);
-=======
-                        writeLimiter.acquire(1);
                         batch = writeAsync(batch, writeResults, boundUpsert);
->>>>>>> 45283636
                         unflushedWrites++;
 
                         if (unflushedWrites > fetchSize) {
