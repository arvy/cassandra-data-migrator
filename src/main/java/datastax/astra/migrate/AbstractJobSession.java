--- conflicted
+++ resolved
@@ -70,23 +70,12 @@
             maxWriteTimeStampFilter = Long.parseLong(maxWriteTimeStampFilterStr);
         }
 
-<<<<<<< HEAD
         String customWriteTimeStr =
                 sparkConf.get("spark.destination.custom.writeTime", "0");
         if (null != customWriteTimeStr && customWriteTimeStr.trim().length() > 1) {
             customWritetime = Long.parseLong(customWriteTimeStr);
         }
 
-        logger.info(" DEFAULT -- Write Batch Size: " + batchSize);
-        logger.info(" DEFAULT -- Source Keyspace Table: " + sourceKeyspaceTable);
-        logger.info(" DEFAULT -- Destination Keyspace Table: " + astraKeyspaceTable);
-        logger.info(" DEFAULT -- ReadRateLimit: " + readLimiter.getRate());
-        logger.info(" DEFAULT -- WriteRateLimit: " + writeLimiter.getRate());
-        logger.info(" DEFAULT -- WriteTimestampFilter: " + writeTimeStampFilter);
-        logger.info(" DEFAULT -- WriteTimestampFilterCols: " + writeTimeStampCols);
-        logger.info(" DEFAULT -- isPreserveTTLWritetime: " + isPreserveTTLWritetime);
-        logger.info(" DEFAULT -- TTLCols: " + ttlCols);
-=======
         logger.info("PARAM -- Write Batch Size: " + batchSize);
         logger.info("PARAM -- Source Keyspace Table: " + sourceKeyspaceTable);
         logger.info("PARAM -- Destination Keyspace Table: " + astraKeyspaceTable);
@@ -136,7 +125,6 @@
         astraSelectStatement = astraSession.prepare(
                 "select " + insertCols + " from " + astraKeyspaceTable
                         + " where " + insertBinds);
->>>>>>> befca058
 
         hasRandomPartitioner = Boolean.parseBoolean(sparkConf.get("spark.source.hasRandomPartitioner", "false"));
         isCounterTable = Boolean.parseBoolean(sparkConf.get("spark.counterTable", "false"));
