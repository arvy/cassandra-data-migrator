--- conflicted
+++ resolved
@@ -24,13 +24,12 @@
     }
 
     protected AbstractJobSession(CqlSession sourceSession, CqlSession astraSession, SparkConf sc, boolean isJobMigrateRowsFromFile) {
-<<<<<<< HEAD
+        super(sc);
+        
         if (sourceSession == null) {
             return;
         }
-=======
-        super(sc);
->>>>>>> 7a524a75
+        
         this.sourceSession = sourceSession;
         this.astraSession = astraSession;
 
