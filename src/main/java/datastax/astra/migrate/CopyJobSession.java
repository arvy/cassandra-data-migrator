package datastax.astra.migrate;

import com.datastax.oss.driver.api.core.CqlSession;
import com.datastax.oss.driver.api.core.cql.*;
import org.apache.spark.SparkConf;
import org.slf4j.Logger;
import org.slf4j.LoggerFactory;

import java.math.BigInteger;
import java.util.ArrayList;
import java.util.Collection;
import java.util.Map;
import java.util.concurrent.CompletionStage;
import java.util.concurrent.atomic.AtomicLong;

public class CopyJobSession extends AbstractJobSession {

    private static CopyJobSession copyJobSession;
    public Logger logger = LoggerFactory.getLogger(this.getClass().getName());
    protected AtomicLong readCounter = new AtomicLong(0);
    protected AtomicLong writeCounter = new AtomicLong(0);

    protected CopyJobSession(CqlSession sourceSession, CqlSession astraSession, SparkConf sparkConf) {
        super(sourceSession, astraSession, sparkConf);
    }

    public static CopyJobSession getInstance(CqlSession sourceSession, CqlSession astraSession, SparkConf sparkConf) {
        if (copyJobSession == null) {
            synchronized (CopyJobSession.class) {
                if (copyJobSession == null) {
                    copyJobSession = new CopyJobSession(sourceSession, astraSession, sparkConf);
                }
            }
        }

        return copyJobSession;
    }

    public void getDataAndInsert(BigInteger min, BigInteger max) {
        logger.info("TreadID: " + Thread.currentThread().getId() + " Processing min: " + min + " max:" + max);
        int maxAttempts = maxRetries;
        for (int retryCount = 1; retryCount <= maxAttempts; retryCount++) {

            try {
                ResultSet resultSet = sourceSession.execute(sourceSelectStatement.bind(hasRandomPartitioner ? min : min.longValueExact(), hasRandomPartitioner ? max : max.longValueExact()));
                Collection<CompletionStage<AsyncResultSet>> writeResults = new ArrayList<CompletionStage<AsyncResultSet>>();

                // cannot do batching if the writeFilter is greater than 0 or
                // maxWriteTimeStampFilter is less than max long
                // do not batch for counters as it adds latency & increases chance of discrepancy
                if (batchSize == 1 || writeTimeStampFilter || isCounterTable) {
                    for (Row sourceRow : resultSet) {
                        readLimiter.acquire(1);

                        if (writeTimeStampFilter) {
                            // only process rows greater than writeTimeStampFilter
                            Long sourceWriteTimeStamp = getLargestWriteTimeStamp(sourceRow);
                            if (sourceWriteTimeStamp < minWriteTimeStampFilter
                                    || sourceWriteTimeStamp > maxWriteTimeStampFilter) {
                                continue;
                            }
                        }

                        writeLimiter.acquire(1);
                        if (readCounter.incrementAndGet() % printStatsAfter == 0) {
                            logger.info("TreadID: " + Thread.currentThread().getId() + " Read Record Count: "
                                    + readCounter.get());
                        }
                        Row astraRow = null;
                        if (isCounterTable) {
                            ResultSet astraReadResultSet = astraSession
                                    .execute(selectFromAstra(astraSelectStatement, sourceRow));
                            astraRow = astraReadResultSet.one();
                        }

                        CompletionStage<AsyncResultSet> astraWriteResultSet = astraSession
                                .executeAsync(bindInsert(astraInsertStatement, sourceRow, astraRow));
                        writeResults.add(astraWriteResultSet);
                        if (writeResults.size() > 1000) {
                            iterateAndClearWriteResults(writeResults, 1);
                        }
                    }

                    // clear the write resultset in-case it didnt mod at 1000 above
                    iterateAndClearWriteResults(writeResults, 1);
                } else {
                    BatchStatement batchStatement = BatchStatement.newInstance(BatchType.UNLOGGED);
                    for (Row sourceRow : resultSet) {
                        readLimiter.acquire(1);
                        writeLimiter.acquire(1);
                        if (readCounter.incrementAndGet() % printStatsAfter == 0) {
                            logger.info("TreadID: " + Thread.currentThread().getId() + " Read Record Count: " + readCounter.get());
                        }
                        batchStatement = batchStatement.add(bindInsert(astraInsertStatement, sourceRow, null));

                        // if batch threshold is met, send the writes and clear the batch
                        if (batchStatement.size() >= batchSize) {
                            CompletionStage<AsyncResultSet> writeResultSet = astraSession.executeAsync(batchStatement);
                            writeResults.add(writeResultSet);
                            batchStatement = BatchStatement.newInstance(BatchType.UNLOGGED);
                        }

                        if (writeResults.size() * batchSize > 1000) {
                            iterateAndClearWriteResults(writeResults, batchSize);
                        }
                    }

                    // clear the write resultset in-case it didnt mod at 1000 above
                    iterateAndClearWriteResults(writeResults, batchSize);

                    // if there are any pending writes because the batchSize threshold was not met, then write and clear them
                    if (batchStatement.size() > 0) {
                        CompletionStage<AsyncResultSet> writeResultSet = astraSession.executeAsync(batchStatement);
                        writeResults.add(writeResultSet);
                        iterateAndClearWriteResults(writeResults, batchStatement.size());
                        batchStatement = BatchStatement.newInstance(BatchType.UNLOGGED);
                    }
                }


                logger.info("TreadID: " + Thread.currentThread().getId() + " Final Read Record Count: " + readCounter.get());
                logger.info("TreadID: " + Thread.currentThread().getId() + " Final Write Record Count: " + writeCounter.get());
                retryCount = maxAttempts;
            } catch (Exception e) {
                logger.error("Error occurred retry#: " + retryCount, e);
                logger.error("Error with PartitionRange -- TreadID: " + Thread.currentThread().getId() + " Processing min: " + min + " max:" + max + "    -- Retry# " + retryCount);
            }
        }

    }

    private void iterateAndClearWriteResults(Collection<CompletionStage<AsyncResultSet>> writeResults, int incrementBy) throws Exception {
        for (CompletionStage<AsyncResultSet> writeResult : writeResults) {
            //wait for the writes to complete for the batch. The Retry policy, if defined,  should retry the write on timeouts.
            writeResult.toCompletableFuture().get().one();
            if (writeCounter.addAndGet(incrementBy) % printStatsAfter == 0) {
                logger.info("TreadID: " + Thread.currentThread().getId() + " Write Record Count: " + writeCounter.get());
            }
        }
        writeResults.clear();
    }

    public BoundStatement bindInsert(PreparedStatement insertStatement, Row sourceRow, Row astraRow) {
        BoundStatement boundInsertStatement = insertStatement.bind();

        if (isCounterTable) {
            for (int index = 0; index < selectColTypes.size(); index++) {
                MigrateDataType dataType = selectColTypes.get(updateSelectMapping.get(index));
                // compute the counter delta if reading from astra for the difference
                if (astraRow != null && index < (selectColTypes.size() - idColTypes.size())) {
                    boundInsertStatement = boundInsertStatement.set(index, (sourceRow.getLong(updateSelectMapping.get(index)) - astraRow.getLong(updateSelectMapping.get(index))), Long.class);
                } else {
                    boundInsertStatement = boundInsertStatement.set(index, getData(dataType, updateSelectMapping.get(index), sourceRow), dataType.typeClass);
                }
            }
        } else {
            int index = 0;
            for (index = 0; index < selectColTypes.size(); index++) {
                MigrateDataType dataTypeObj = selectColTypes.get(index);
                Class dataType = dataTypeObj.typeClass;

                try {
                    Object colData = getData(dataTypeObj, index, sourceRow);
                    if (index < idColTypes.size() && colData == null && dataType == String.class) {
                        colData = "";
                    }
                    boundInsertStatement = boundInsertStatement.set(index, colData, dataType);
                } catch (NullPointerException e) {
                    // ignore the exception for map values being null
                    if (dataType != Map.class) {
                        throw e;
                    }
                }
            }

            if (!ttlCols.isEmpty()) {
                boundInsertStatement = boundInsertStatement.set(index, getLargestTTL(sourceRow), Integer.class);
                index++;
<<<<<<< HEAD
            }
            if (!writeTimeStampCols.isEmpty()) {
                boundInsertStatement = boundInsertStatement.set(index, getLargestWriteTimeStamp(sourceRow), Long.class);
=======
                if (customWritetime > 0) {
                    boundInsertStatement = boundInsertStatement.set(index, customWritetime, Long.class);
                } else {
                    boundInsertStatement = boundInsertStatement.set(index, getLargestWriteTimeStamp(sourceRow), Long.class);
                }
>>>>>>> ebf69ed2
            }
        }

        return boundInsertStatement;
    }

}<|MERGE_RESOLUTION|>--- conflicted
+++ resolved
@@ -176,17 +176,13 @@
             if (!ttlCols.isEmpty()) {
                 boundInsertStatement = boundInsertStatement.set(index, getLargestTTL(sourceRow), Integer.class);
                 index++;
-<<<<<<< HEAD
             }
             if (!writeTimeStampCols.isEmpty()) {
-                boundInsertStatement = boundInsertStatement.set(index, getLargestWriteTimeStamp(sourceRow), Long.class);
-=======
                 if (customWritetime > 0) {
                     boundInsertStatement = boundInsertStatement.set(index, customWritetime, Long.class);
                 } else {
                     boundInsertStatement = boundInsertStatement.set(index, getLargestWriteTimeStamp(sourceRow), Long.class);
                 }
->>>>>>> ebf69ed2
             }
         }
 
