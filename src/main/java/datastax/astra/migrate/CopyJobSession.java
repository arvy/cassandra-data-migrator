package datastax.astra.migrate;

import com.datastax.oss.driver.api.core.CqlSession;
import com.datastax.oss.driver.api.core.cql.*;
import org.apache.spark.SparkConf;
import org.slf4j.Logger;
import org.slf4j.LoggerFactory;

import java.math.BigInteger;
import java.util.ArrayList;
import java.util.Collection;
import java.util.concurrent.CompletionStage;
import java.util.concurrent.atomic.AtomicLong;

public class CopyJobSession extends AbstractJobSession {

    private static CopyJobSession copyJobSession;
    public Logger logger = LoggerFactory.getLogger(this.getClass().getName());
    protected AtomicLong readCounter = new AtomicLong(0);
    protected AtomicLong skippedCounter = new AtomicLong(0);
    protected AtomicLong writeCounter = new AtomicLong(0);
    protected AtomicLong errorCounter = new AtomicLong(0);

    protected CopyJobSession(CqlSession originSession, CqlSession targetSession, SparkConf sc) {
        super(originSession, targetSession, sc);
    }

    public static CopyJobSession getInstance(CqlSession originSession, CqlSession targetSession, SparkConf sc) {
        if (copyJobSession == null) {
            synchronized (CopyJobSession.class) {
                if (copyJobSession == null) {
                    copyJobSession = new CopyJobSession(originSession, targetSession, sc);
                }
            }
        }

        return copyJobSession;
    }

    public void getDataAndInsert(BigInteger min, BigInteger max) {
        logger.info("ThreadID: {} Processing min: {} max: {}", Thread.currentThread().getId(), min, max);
        boolean done = false;
        int maxAttempts = maxRetries + 1;
        for (int attempts = 1; attempts <= maxAttempts && !done; attempts++) {
            long readCnt = 0;
            long writeCnt = 0;
            long skipCnt = 0;
            long errCnt = 0;
            try {
                ResultSet resultSet = cqlHelper.getOriginSession().execute(
                        cqlHelper.getPreparedStatement(CqlHelper.CQL.ORIGIN_SELECT)
                            .bind(cqlHelper.hasRandomPartitioner() ? min : min.longValueExact(),
                                    cqlHelper.hasRandomPartitioner() ? max : max.longValueExact())
                            .setConsistencyLevel(cqlHelper.getReadConsistencyLevel())
                            .setPageSize(cqlHelper.getFetchSizeInRows()));

                Collection<CompletionStage<AsyncResultSet>> writeResults = new ArrayList<CompletionStage<AsyncResultSet>>();

                // cannot do batching if the writeFilter is greater than 0 or
                // maxWriteTimeStampFilter is less than max long
                // do not batch for counters as it adds latency & increases chance of discrepancy
                if (cqlHelper.getBatchSize() == 1 || cqlHelper.hasWriteTimestampFilter() || cqlHelper.isCounterTable()) {
                    for (Row originRow : resultSet) {
                        readLimiter.acquire(1);
                        readCnt++;
                        if (readCnt % printStatsAfter == 0) {
                            printCounts(false);
                        }
<<<<<<< HEAD

                        if (cqlHelper.hasFilterColumn()) {
                            String col = (String) cqlHelper.getData(cqlHelper.getFilterColType(), cqlHelper.getFilterColIndex(), originRow);
                            if (col.trim().equalsIgnoreCase(cqlHelper.getFilterColValue())) {
                                logger.warn("Skipping row and filtering out: {}", cqlHelper.getKey(originRow));
=======
                        // exclusion filter below
                        if (filterData) {
                            String col = (String) getData(new MigrateDataType(filterColType), filterColIndex, sourceRow);
                            if (col.trim().equalsIgnoreCase(filterColValue)) {
                                logger.warn("Skipping row and filtering out: {}", getKey(sourceRow));
>>>>>>> 7f347480
                                skipCnt++;
                                continue;
                            }
                        }
                        if (cqlHelper.hasWriteTimestampFilter()) {
                            // only process rows greater than writeTimeStampFilter
                            Long originWriteTimeStamp = cqlHelper.getLargestWriteTimeStamp(originRow);
                            if (originWriteTimeStamp < cqlHelper.getMinWriteTimeStampFilter()
                                    || originWriteTimeStamp > cqlHelper.getMaxWriteTimeStampFilter()) {
                                skipCnt++;
                                continue;
                            }
                        }
                        writeLimiter.acquire(1);

                        Row targetRow = null;
                        if (cqlHelper.isCounterTable()) {
                            ResultSet targetResultSet = cqlHelper.getTargetSession()
                                    .execute(cqlHelper.selectFromTargetByPK(cqlHelper.getPreparedStatement(CqlHelper.CQL.TARGET_SELECT_ORIGIN_BY_PK), originRow));
                            targetRow = targetResultSet.one();
                        }

                        BoundStatement bInsert = cqlHelper.bindInsert(cqlHelper.getPreparedStatement(CqlHelper.CQL.TARGET_INSERT), originRow, targetRow);
                        if (null == bInsert) {
                            skipCnt++;
                            continue;
                        }
                        CompletionStage<AsyncResultSet> targetWriteResultSet = cqlHelper.getTargetSession().executeAsync(bInsert);
                        writeResults.add(targetWriteResultSet);
                        if (writeResults.size() > cqlHelper.getFetchSizeInRows()) {
                            writeCnt += iterateAndClearWriteResults(writeResults, 1);
                        }
                    }

                    // clear the write resultset
                    writeCnt += iterateAndClearWriteResults(writeResults, 1);
                } else {
                    BatchStatement batchStatement = BatchStatement.newInstance(BatchType.UNLOGGED);
                    for (Row originRow : resultSet) {
                        readLimiter.acquire(1);
                        readCnt++;
                        if (readCnt % printStatsAfter == 0) {
                            printCounts(false);
                        }

                        if (cqlHelper.hasFilterColumn()) {
                            String colValue = (String) cqlHelper.getData(cqlHelper.getFilterColType(), cqlHelper.getFilterColIndex(), originRow);
                            if (colValue.trim().equalsIgnoreCase(cqlHelper.getFilterColValue())) {
                                logger.warn("Skipping row and filtering out: {}", cqlHelper.getKey(originRow));
                                skipCnt++;
                                continue;
                            }
                        }

                        writeLimiter.acquire(1);
                        BoundStatement bInsert = cqlHelper.bindInsert(cqlHelper.getPreparedStatement(CqlHelper.CQL.TARGET_INSERT), originRow, null);
                        if (null == bInsert) {
                            skipCnt++;
                            continue;
                        }
                        batchStatement = batchStatement.add(bInsert);

                        // if batch threshold is met, send the writes and clear the batch
                        if (batchStatement.size() >= cqlHelper.getBatchSize()) {
                            CompletionStage<AsyncResultSet> writeResultSet = cqlHelper.getTargetSession().executeAsync(batchStatement);
                            writeResults.add(writeResultSet);
                            batchStatement = BatchStatement.newInstance(BatchType.UNLOGGED);
                        }

                        if (writeResults.size() * cqlHelper.getBatchSize() > cqlHelper.getFetchSizeInRows()) {
                            writeCnt += iterateAndClearWriteResults(writeResults, cqlHelper.getBatchSize());
                        }
                    }

                    // clear the write resultset
                    writeCnt += iterateAndClearWriteResults(writeResults, cqlHelper.getBatchSize());

                    // if there are any pending writes because the batchSize threshold was not met, then write and clear them
                    if (batchStatement.size() > 0) {
                        CompletionStage<AsyncResultSet> writeResultSet = cqlHelper.getTargetSession().executeAsync(batchStatement);
                        writeResults.add(writeResultSet);
                        writeCnt += iterateAndClearWriteResults(writeResults, batchStatement.size());
                        batchStatement = BatchStatement.newInstance(BatchType.UNLOGGED);
                    }
                }

                readCounter.addAndGet(readCnt);
                writeCounter.addAndGet(writeCnt);
                skippedCounter.addAndGet(skipCnt);
                done = true;
            } catch (Exception e) {
                if (attempts == maxAttempts) {
                    readCounter.addAndGet(readCnt);
                    writeCounter.addAndGet(writeCnt);
                    skippedCounter.addAndGet(skipCnt);
                    errorCounter.addAndGet(readCnt - writeCnt - skipCnt);
                }
                logger.error("Error occurred during Attempt#: {}", attempts, e);
                logger.error("Error with PartitionRange -- ThreadID: {} Processing min: {} max: {} -- Attempt# {}",
                        Thread.currentThread().getId(), min, max, attempts);
                logger.error("Error stats Read#: {}, Wrote#: {}, Skipped#: {}, Error#: {}", readCnt, writeCnt, skipCnt, (readCnt - writeCnt - skipCnt));
            }
        }
    }

    public synchronized void printCounts(boolean isFinal) {
        String msg = "ThreadID: " + Thread.currentThread().getId();
        if (isFinal) {
            msg += " Final";
            logger.info("################################################################################################");
        }
        logger.info("{} Read Record Count: {}", msg, readCounter.get());
        logger.info("{} Skipped Record Count: {}", msg, skippedCounter.get());
        logger.info("{} Write Record Count: {}", msg, writeCounter.get());
        logger.info("{} Error Record Count: {}", msg, errorCounter.get());
        if (isFinal) {
            logger.info("################################################################################################");
        }
    }

    private int iterateAndClearWriteResults(Collection<CompletionStage<AsyncResultSet>> writeResults, int incrementBy) throws Exception {
        int cnt = 0;
        for (CompletionStage<AsyncResultSet> writeResult : writeResults) {
            //wait for the writes to complete for the batch. The Retry policy, if defined, should retry the write on timeouts.
            writeResult.toCompletableFuture().get().one();
            cnt += incrementBy;
        }
        writeResults.clear();

        return cnt;
    }

}<|MERGE_RESOLUTION|>--- conflicted
+++ resolved
@@ -66,19 +66,12 @@
                         if (readCnt % printStatsAfter == 0) {
                             printCounts(false);
                         }
-<<<<<<< HEAD
-
+
+                        // exclusion filter below
                         if (cqlHelper.hasFilterColumn()) {
                             String col = (String) cqlHelper.getData(cqlHelper.getFilterColType(), cqlHelper.getFilterColIndex(), originRow);
                             if (col.trim().equalsIgnoreCase(cqlHelper.getFilterColValue())) {
                                 logger.warn("Skipping row and filtering out: {}", cqlHelper.getKey(originRow));
-=======
-                        // exclusion filter below
-                        if (filterData) {
-                            String col = (String) getData(new MigrateDataType(filterColType), filterColIndex, sourceRow);
-                            if (col.trim().equalsIgnoreCase(filterColValue)) {
-                                logger.warn("Skipping row and filtering out: {}", getKey(sourceRow));
->>>>>>> 7f347480
                                 skipCnt++;
                                 continue;
                             }
