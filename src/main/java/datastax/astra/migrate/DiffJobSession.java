package datastax.astra.migrate;

import java.util.ArrayList;
import java.util.List;
import java.util.Set;
import java.util.concurrent.ForkJoinPool;
import java.util.concurrent.atomic.AtomicLong;
import java.util.stream.IntStream;
import java.util.stream.StreamSupport;

import com.datastax.oss.driver.api.core.ConsistencyLevel;
import com.datastax.oss.driver.api.core.CqlSession;
import com.datastax.oss.driver.api.core.cql.ResultSet;
import com.datastax.oss.driver.api.core.cql.Row;

import org.apache.log4j.Logger;
import org.apache.spark.SparkConf;
import org.spark_project.jetty.util.ConcurrentHashSet;

/*
(
    data_id text,
    cylinder text,
    value blob,
    PRIMARY KEY (data_id, cylinder)
)
 */
public class DiffJobSession extends CopyJobSession {

    public static Logger logger = Logger.getLogger(DiffJobSession.class);
    private static DiffJobSession diffJobSession;

    private AtomicLong readCounter = new AtomicLong(0);
    private AtomicLong missingInAstraCounter = new AtomicLong(0);
    private AtomicLong diffCounter = new AtomicLong(0);
    private AtomicLong missingCounter = new AtomicLong(0);
    private AtomicLong correctedMissingCounter = new AtomicLong(0);
    private AtomicLong validDiffCounter = new AtomicLong(0);

    protected List<MigrateDataType> selectColTypes = new ArrayList<MigrateDataType>();


    public static DiffJobSession getInstance(CqlSession sourceSession, CqlSession astraSession, SparkConf sparkConf) {
        if (diffJobSession == null) {
            synchronized (DiffJobSession.class) {
                if (diffJobSession == null) {
                    diffJobSession = new DiffJobSession(sourceSession, astraSession, sparkConf);
                }
            }
        }
        return diffJobSession;
    }

    private DiffJobSession(CqlSession sourceSession, CqlSession astraSession, SparkConf sparkConf) {
        super(sourceSession, astraSession, sparkConf);

        selectColTypes = getTypes(sparkConf.get("spark.migrate.diff.select.types"));
    }

    public void getDataAndDiff(Long min, Long max) {
        ForkJoinPool customThreadPool = new ForkJoinPool();
        logger.info("TreadID: " + Thread.currentThread().getId() + " Processing min: " + min + " max:" + max);
        int maxAttempts = maxRetries;
        for (int retryCount = 1; retryCount <= maxAttempts; retryCount++) {

            try {
                // cannot do batching if the writeFilter is greater than 0
                ResultSet resultSet = sourceSession.execute(
                        sourceSelectStatement.bind(min, max).setConsistencyLevel(ConsistencyLevel.LOCAL_QUORUM));

                customThreadPool.submit(() -> {
                    StreamSupport.stream(resultSet.spliterator(), true).forEach(sRow -> {
                        readLimiter.acquire(1);
                        // do not process rows less than writeTimeStampFilter
                        if (!(writeTimeStampFilter && (getLargestWriteTimeStamp(sRow) < minWriteTimeStampFilter
                                || getLargestWriteTimeStamp(sRow) > maxWriteTimeStampFilter))) {
                            if (readCounter.incrementAndGet() % 1000 == 0) {
<<<<<<< HEAD
                                printCounts();
=======
                                logger.info("TreadID: " + Thread.currentThread().getId() + " Read Record Count: "
                                        + readCounter.get());
                                logger.info("TreadID: " + Thread.currentThread().getId() + " Differences Count: "
                                        + diffCounter.get());
                                logger.info("TreadID: " + Thread.currentThread().getId() + " Missing Count: "
                                        + missingCounter.get());
                                logger.info("TreadID: " + Thread.currentThread().getId() + " Corrected Missing Count: "
                                        + correctedMissingCounter.get());
                                logger.info("TreadID: " + Thread.currentThread().getId() + " Valid Count: "
                                        + validDiffCounter.get());
>>>>>>> 78a1f59c
                            }

                            Row astraRow = astraSession
                                    .execute(selectFromAstra(astraSelectStatement, sRow)).one();
                            diff(sRow, astraRow);
                        }
                    });
                }).get();

<<<<<<< HEAD
                printCounts();
=======
                logger.info("TreadID: " + Thread.currentThread().getId() + " Final Read Record Count: "
                        + readCounter.get());
                logger.info("TreadID: " + Thread.currentThread().getId() + " Final Differences Count: "
                        + diffCounter.get());
                logger.info("TreadID: " + Thread.currentThread().getId() + " Final Missing Count: "
                        + missingCounter.get());
                logger.info("TreadID: " + Thread.currentThread().getId() + " Final Corrected Missing Count: "
                        + correctedMissingCounter.get());
                logger.info(
                        "TreadID: " + Thread.currentThread().getId() + " Final Valid Count: " + validDiffCounter.get());
>>>>>>> 78a1f59c
                retryCount = maxAttempts;
            } catch (Exception e) {
                logger.error("Error occurred retry#: " + retryCount, e);
                logger.error("Error with PartitionRange -- TreadID: " + Thread.currentThread().getId()
                        + " Processing min: " + min + " max:" + max + "    -- Retry# " + retryCount);
            }
        }

        customThreadPool.shutdownNow();
    }

    private void printCounts() {
        logger.info("TreadID: " + Thread.currentThread().getId() + " Read Record Count: "
                + readCounter.get());
        logger.info("TreadID: " + Thread.currentThread().getId() + " Different in target Count: "
                + diffCounter.get());
        logger.info("TreadID: " + Thread.currentThread().getId() + " Missing in target Count: "
                + missingInAstraCounter.get());
        logger.info("TreadID: " + Thread.currentThread().getId() + " Valid Count: "
                + validDiffCounter.get());
    }

    private void diff(Row sourceRow, Row astraRow) {
        if (astraRow == null) {
<<<<<<< HEAD
            missingInAstraCounter.incrementAndGet();
=======

            missingCounter.incrementAndGet();
>>>>>>> 78a1f59c
            logger.error("Data is missing in Astra: " + getKey(sourceRow));
            //correct data
            astraSession.execute(bindInsert(astraInsertStatement, sourceRow));
            correctedMissingCounter.incrementAndGet();
            logger.error("Corrected missing data in Astra: " + getKey(sourceRow));
            return;
        }

        String diffData = isDifferent(sourceRow, astraRow);
        if (!diffData.isEmpty()) {
            diffCounter.incrementAndGet();
            logger.error("Data difference found -  Key: " + getKey(sourceRow) + " Data: " + diffData);
            return;
        }

        validDiffCounter.incrementAndGet();
    }

    private String isDifferent(Row sourceRow, Row astraRow) {
        StringBuffer diffData = new StringBuffer();
        IntStream.range(0, selectColTypes.size()).parallel().forEach(index -> {
            if (!writeTimeStampCols.contains(index)) {
                MigrateDataType dataType = selectColTypes.get(index);
                Object source = getData(dataType, index, sourceRow);
                Object astra = getData(dataType, index, astraRow);

                boolean isDiff = dataType.diff(source, astra);
                if (isDiff) {
                    diffData.append(" (Index: " + index + " Source: " + source + " Astra: " + astra + " ) ");
                }
            }
        });

        return diffData.toString();
    }

    private String getKey(Row sourceRow) {
        StringBuffer key = new StringBuffer();
        for (int index = 0; index < idColTypes.size(); index++) {
            MigrateDataType dataType = idColTypes.get(index);
            if (index == 0) {
                key.append(getData(dataType, index, sourceRow));
            } else {
                key.append(" %% " + getData(dataType, index, sourceRow));
            }
        }

        return key.toString();
    }

}<|MERGE_RESOLUTION|>--- conflicted
+++ resolved
@@ -31,7 +31,6 @@
     private static DiffJobSession diffJobSession;
 
     private AtomicLong readCounter = new AtomicLong(0);
-    private AtomicLong missingInAstraCounter = new AtomicLong(0);
     private AtomicLong diffCounter = new AtomicLong(0);
     private AtomicLong missingCounter = new AtomicLong(0);
     private AtomicLong correctedMissingCounter = new AtomicLong(0);
@@ -74,21 +73,8 @@
                         // do not process rows less than writeTimeStampFilter
                         if (!(writeTimeStampFilter && (getLargestWriteTimeStamp(sRow) < minWriteTimeStampFilter
                                 || getLargestWriteTimeStamp(sRow) > maxWriteTimeStampFilter))) {
-                            if (readCounter.incrementAndGet() % 1000 == 0) {
-<<<<<<< HEAD
-                                printCounts();
-=======
-                                logger.info("TreadID: " + Thread.currentThread().getId() + " Read Record Count: "
-                                        + readCounter.get());
-                                logger.info("TreadID: " + Thread.currentThread().getId() + " Differences Count: "
-                                        + diffCounter.get());
-                                logger.info("TreadID: " + Thread.currentThread().getId() + " Missing Count: "
-                                        + missingCounter.get());
-                                logger.info("TreadID: " + Thread.currentThread().getId() + " Corrected Missing Count: "
-                                        + correctedMissingCounter.get());
-                                logger.info("TreadID: " + Thread.currentThread().getId() + " Valid Count: "
-                                        + validDiffCounter.get());
->>>>>>> 78a1f59c
+                            if (readCounter.incrementAndGet() % printStatsAfter == 0) {
+                                printCounts(false);
                             }
 
                             Row astraRow = astraSession
@@ -98,20 +84,7 @@
                     });
                 }).get();
 
-<<<<<<< HEAD
-                printCounts();
-=======
-                logger.info("TreadID: " + Thread.currentThread().getId() + " Final Read Record Count: "
-                        + readCounter.get());
-                logger.info("TreadID: " + Thread.currentThread().getId() + " Final Differences Count: "
-                        + diffCounter.get());
-                logger.info("TreadID: " + Thread.currentThread().getId() + " Final Missing Count: "
-                        + missingCounter.get());
-                logger.info("TreadID: " + Thread.currentThread().getId() + " Final Corrected Missing Count: "
-                        + correctedMissingCounter.get());
-                logger.info(
-                        "TreadID: " + Thread.currentThread().getId() + " Final Valid Count: " + validDiffCounter.get());
->>>>>>> 78a1f59c
+                printCounts(true);
                 retryCount = maxAttempts;
             } catch (Exception e) {
                 logger.error("Error occurred retry#: " + retryCount, e);
@@ -123,25 +96,26 @@
         customThreadPool.shutdownNow();
     }
 
-    private void printCounts() {
-        logger.info("TreadID: " + Thread.currentThread().getId() + " Read Record Count: "
+    private void printCounts(boolean isFinal) {
+        String finalStr = "";
+        if (isFinal) {
+            finalStr = " Final";
+        }
+        logger.info("TreadID: " + Thread.currentThread().getId() + finalStr + " Read Record Count: "
                 + readCounter.get());
-        logger.info("TreadID: " + Thread.currentThread().getId() + " Different in target Count: "
+        logger.info("TreadID: " + Thread.currentThread().getId() + finalStr + " Read Differences Count: "
                 + diffCounter.get());
-        logger.info("TreadID: " + Thread.currentThread().getId() + " Missing in target Count: "
-                + missingInAstraCounter.get());
-        logger.info("TreadID: " + Thread.currentThread().getId() + " Valid Count: "
-                + validDiffCounter.get());
+        logger.info("TreadID: " + Thread.currentThread().getId() + finalStr + " Read Missing Count: "
+                + missingCounter.get());
+        logger.info("TreadID: " + Thread.currentThread().getId() + finalStr + " Read Corrected Missing Count: "
+                + correctedMissingCounter.get());
+        logger.info(
+                "TreadID: " + Thread.currentThread().getId() + finalStr + " Read Valid Count: " + validDiffCounter.get());
     }
 
     private void diff(Row sourceRow, Row astraRow) {
         if (astraRow == null) {
-<<<<<<< HEAD
-            missingInAstraCounter.incrementAndGet();
-=======
-
             missingCounter.incrementAndGet();
->>>>>>> 78a1f59c
             logger.error("Data is missing in Astra: " + getKey(sourceRow));
             //correct data
             astraSession.execute(bindInsert(astraInsertStatement, sourceRow));
