--- conflicted
+++ resolved
@@ -19,11 +19,8 @@
     private boolean isValid = false;
     private static int minType = 0;
     private static int maxType = 19;
-<<<<<<< HEAD
 
     private static final List<Class> COLLECTION_TYPES = Arrays.asList(List.class, Set.class, Map.class);
-=======
->>>>>>> ed79962a
 
     public MigrateDataType(String dataType) {
         dataTypeString = dataType;
@@ -40,7 +37,6 @@
             }
         } else {
             this.type = typeAsInt(dataType);
-<<<<<<< HEAD
         }
         this.typeClass = getType(this.type);
 
@@ -67,8 +63,6 @@
         }
         else {
             isValid = false;
-=======
->>>>>>> ed79962a
         }
         this.typeClass = getType(this.type);
 
@@ -95,23 +89,8 @@
         return rtn;
     }
 
-<<<<<<< HEAD
-    private int typeAsInt(String dataType) {
-        int rtn = -1;
-        try {
-            rtn = Integer.parseInt(dataType);
-        } catch (NumberFormatException e) {
-            rtn = -1;
-        }
-        return rtn;
-    }
-
-    public boolean diff(Object source, Object astra) {
-        if (source == null && astra == null) {
-=======
     public boolean diff(Object obj1, Object obj2) {
         if (obj1 == null && obj2 == null) {
->>>>>>> ed79962a
             return false;
         } else if (obj1 == null && obj2 != null) {
             return true;
@@ -169,24 +148,18 @@
         return Object.class;
     }
 
-<<<<<<< HEAD
     public boolean isCollection() {
         return COLLECTION_TYPES.contains(typeClass);
     }
 
-=======
->>>>>>> ed79962a
     public Class getType() {
         return this.typeClass;
     }
 
-<<<<<<< HEAD
     public List<Class> getSubTypes() {
         return this.subTypes;
     }
 
-=======
->>>>>>> ed79962a
     public boolean isValid() {
         return isValid;
     }
