--- conflicted
+++ resolved
@@ -19,11 +19,8 @@
     private boolean isValid = false;
     private static int minType = 0;
     private static int maxType = 19;
-<<<<<<< HEAD
 
     private static final List<Class> COLLECTION_TYPES = Arrays.asList(List.class, Set.class, Map.class);
-=======
->>>>>>> 7f347480
 
     public MigrateDataType(String dataType) {
         dataTypeString = dataType;
@@ -40,22 +37,6 @@
             }
         } else {
             this.type = typeAsInt(dataType);
-<<<<<<< HEAD
-        }
-        this.typeClass = getType(this.type);
-
-        if (this.type >= minType && this.type <= maxType) {
-            isValid = true;
-            for (Object o : subTypes) {
-                if (null == o || Object.class == o) {
-                    isValid = false;
-                }
-            }
-        }
-        else {
-            isValid = false;
-=======
->>>>>>> 7f347480
         }
         this.typeClass = getType(this.type);
 
@@ -70,16 +51,19 @@
         else {
             isValid = false;
         }
-    }
+        this.typeClass = getType(this.type);
 
-    private int typeAsInt(String dataType) {
-        int rtn = -1;
-        try {
-            rtn = Integer.parseInt(dataType);
-        } catch (NumberFormatException e) {
-            rtn = -1;
+        if (this.type >= minType && this.type <= maxType) {
+            isValid = true;
+            for (Object o : subTypes) {
+                if (null == o || Object.class == o) {
+                    isValid = false;
+                }
+            }
         }
-        return rtn;
+        else {
+            isValid = false;
+        }
     }
 
     private int typeAsInt(String dataType) {
@@ -151,89 +135,22 @@
         return Object.class;
     }
 
-<<<<<<< HEAD
     public boolean isCollection() {
         return COLLECTION_TYPES.contains(typeClass);
     }
 
-=======
->>>>>>> 7f347480
     public Class getType() {
         return this.typeClass;
     }
 
-<<<<<<< HEAD
     public List<Class> getSubTypes() {
         return this.subTypes;
     }
 
-=======
->>>>>>> 7f347480
     public boolean isValid() {
         return isValid;
     }
 
-<<<<<<< HEAD
-    public boolean parse(String s) {
-        try {
-            switch (this.type) {
-                case 0:
-                    return true;
-                case 1:
-                    Integer.parseInt(s);
-                    return true;
-                case 2:
-                    Long.parseLong(s);
-                    return true;
-                case 3:
-                    Double.parseDouble(s);
-                    return true;
-                case 4:
-                    Instant.parse(s);
-                    return true;
-                case 9:
-                    UUID.fromString(s);
-                    return true;
-                case 10:
-                    Boolean.parseBoolean(s);
-                    return true;
-                case 12:
-                    Float.parseFloat(s);
-                    return true;
-                case 13:
-                    Byte.parseByte(s);
-                    return true;
-                case 14:
-                    BigDecimal.valueOf(Double.parseDouble(s));
-                    return true;
-                case 15:
-                    LocalDate.parse(s);
-                    return true;
-                case 17:
-                    BigInteger.valueOf(Long.parseLong(s));
-                    return true;
-                case 18:
-                    LocalTime.parse(s);
-                    return true;
-                case 19:
-                    Short.parseShort(s);
-                    return true;
-                case 5: // Map
-                case 6: // List
-                case 7: // ByteBuffer
-                case 8: // Set
-                case 11: // TupleValue
-                case 16: // UDT
-                default:
-                    throw new IllegalArgumentException("MigrateDataType " + this.type + "(" + this.typeClass.getName() + ") cannot currently parse this type");
-            }
-        } catch (NumberFormatException e) {
-            return false;
-        }
-    }
-
-=======
->>>>>>> 7f347480
     @Override
     public boolean equals(Object o) {
         if (this == o) return true;
