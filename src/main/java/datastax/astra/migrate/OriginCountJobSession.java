--- conflicted
+++ resolved
@@ -36,7 +36,6 @@
 
 @Deprecated
 public class OriginCountJobSession extends BaseJobSession {
-<<<<<<< HEAD
 //    private static OriginCountJobSession originCountJobSession;
 //    public Logger logger = LoggerFactory.getLogger(this.getClass().getName());
 //    protected AtomicLong readCounter = new AtomicLong(0);
@@ -46,189 +45,49 @@
 //    protected Integer fieldGuardraillimitMB;
 //    protected List<MigrateDataType> checkTableforColSizeTypes = new ArrayList<MigrateDataType>();
 //
-    protected OriginCountJobSession(CqlSession sourceSession, SparkConf sc) {
+    protected OriginCountJobSession(CqlSession originSession, SparkConf sc) {
         super(sc);
-//        this.sourceSession = sourceSession;
-//        batchSize = new Integer(sc.get("spark.batchSize", "1"));
-//        printStatsAfter = new Integer(sc.get("spark.printStatsAfter", "100000"));
+//        this.originSessionSession = originSession;
+//        batchSize = new Integer(sc.get(KnownProperties.SPARK_BATCH_SIZE, "1"));
+//        printStatsAfter = new Integer(sc.get(KnownProperties.SPARK_STATS_AFTER, "100000"));
 //        if (printStatsAfter < 1) {
 //            printStatsAfter = 100000;
 //        }
 //
-//        readLimiter = RateLimiter.create(new Integer(sc.get("spark.readRateLimit", "20000")));
-//        sourceKeyspaceTable = sc.get("spark.origin.keyspaceTable");
+//        readLimiter = RateLimiter.create(new Integer(sc.get(KnownProperties.SPARK_LIMIT_READ, "20000")));
+//        originKeyspaceTable = sc.get(KnownProperties.ORIGIN_KEYSPACE_TABLE);
 //
-//        hasRandomPartitioner = Boolean.parseBoolean(sc.get("spark.origin.hasRandomPartitioner", "false"));
-//        isCounterTable = Boolean.parseBoolean(sc.get("spark.counterTable", "false"));
+//        hasRandomPartitioner = Boolean.parseBoolean(sc.get(KnownProperties.ORIGIN_HAS_RANDOM_PARTITIONER, "false"));
+//        isCounterTable = Boolean.parseBoolean(sc.get(KnownProperties.ORIGIN_IS_COUNTER, "false"));
 //
-//        checkTableforColSize = Boolean.parseBoolean(sc.get("spark.origin.checkTableforColSize", "false"));
-//        checkTableforselectCols = sc.get("spark.origin.checkTableforColSize.cols");
-//        checkTableforColSizeTypes = getTypes(sc.get("spark.origin.checkTableforColSize.cols.types"));
-//        filterColName = propertyHelper.getString(KnownProperties.ORIGIN_FILTER_COLUMN_NAME);
-//        filterColType = propertyHelper.getString(KnownProperties.ORIGIN_FILTER_COLUMN_TYPE); // TODO: this is a string, but should be MigrationDataType?
-//        filterColIndex = Integer.parseInt(sc.get("spark.origin.FilterColumnIndex", "0"));
-//        fieldGuardraillimitMB = Integer.parseInt(sc.get("spark.fieldGuardraillimitMB", "0"));
+//        checkTableforColSize = Boolean.parseBoolean(sc.get(KnownProperties.ORIGIN_CHECK_COLSIZE_ENABLED, "false"));
+//        checkTableforselectCols = sc.get(KnownProperties.ORIGIN_CHECK_COLSIZE_COLUMN_NAMES);
+//        checkTableforColSizeTypes = getTypes(sc.get(KnownProperties.ORIGIN_CHECK_COLSIZE_COLUMN_TYPES));
+//        filterColName = Util.getSparkPropOrEmpty(sc, KnownProperties.ORIGIN_FILTER_COLUMN_NAME);
+//        filterColType = Util.getSparkPropOrEmpty(sc, KnownProperties.ORIGIN_FILTER_COLUMN_TYPE);
+//        filterColIndex = Integer.parseInt(sc.get(KnownProperties.ORIGIN_FILTER_COLUMN_INDEX, "0"));
+//        fieldGuardraillimitMB = Integer.parseInt(sc.get(KnownProperties.FIELD_GUARDRAIL_MB, "0"));
 //
-//        String partionKey = sc.get("spark.query.cols.partitionKey");
-//        idColTypes = getTypes(sc.get("spark.query.cols.id.types"));
+//        String partionKey = sc.get(KnownProperties.ORIGIN_PARTITION_KEY);
+//        idColTypes = getTypes(sc.get(KnownProperties.TARGET_PRIMARY_KEY_TYPES));
 //
-//        String selectCols = sc.get("spark.query.cols.select");
-//        String updateSelectMappingStr = sc.get("spark.counterTable.cql.index", "0");
+//        String selectCols = sc.get(KnownProperties.ORIGIN_COLUMN_NAMES);
+//        String updateSelectMappingStr = sc.get(KnownProperties.ORIGIN_COUNTER_INDEXES, "0");
 //        for (String updateSelectIndex : updateSelectMappingStr.split(",")) {
 //            updateSelectMapping.add(Integer.parseInt(updateSelectIndex));
 //        }
-//        String sourceSelectCondition = sc.get("spark.query.cols.select.condition", "");
-//        sourceSelectStatement = sourceSession.prepare(
-//                "select " + selectCols + " from " + sourceKeyspaceTable + " where token(" + partionKey.trim()
-//                        + ") >= ? and token(" + partionKey.trim() + ") <= ?  " + sourceSelectCondition + " ALLOW FILTERING");
-=======
-    private static OriginCountJobSession originCountJobSession;
-    public Logger logger = LoggerFactory.getLogger(this.getClass().getName());
-    protected AtomicLong readCounter = new AtomicLong(0);
-    protected List<Integer> updateSelectMapping = new ArrayList<Integer>();
-    protected Boolean checkTableforColSize;
-    protected String checkTableforselectCols;
-    protected Integer fieldGuardraillimitMB;
-    protected List<MigrateDataType> checkTableforColSizeTypes = new ArrayList<MigrateDataType>();
-
-    protected OriginCountJobSession(CqlSession originSession, SparkConf sc) {
-        super(sc);
-        this.originSessionSession = originSession;
-        batchSize = new Integer(sc.get(KnownProperties.SPARK_BATCH_SIZE, "1"));
-        printStatsAfter = new Integer(sc.get(KnownProperties.SPARK_STATS_AFTER, "100000"));
-        if (printStatsAfter < 1) {
-            printStatsAfter = 100000;
-        }
-
-        readLimiter = RateLimiter.create(new Integer(sc.get(KnownProperties.SPARK_LIMIT_READ, "20000")));
-        originKeyspaceTable = sc.get(KnownProperties.ORIGIN_KEYSPACE_TABLE);
-
-        hasRandomPartitioner = Boolean.parseBoolean(sc.get(KnownProperties.ORIGIN_HAS_RANDOM_PARTITIONER, "false"));
-        isCounterTable = Boolean.parseBoolean(sc.get(KnownProperties.ORIGIN_IS_COUNTER, "false"));
-
-        checkTableforColSize = Boolean.parseBoolean(sc.get(KnownProperties.ORIGIN_CHECK_COLSIZE_ENABLED, "false"));
-        checkTableforselectCols = sc.get(KnownProperties.ORIGIN_CHECK_COLSIZE_COLUMN_NAMES);
-        checkTableforColSizeTypes = getTypes(sc.get(KnownProperties.ORIGIN_CHECK_COLSIZE_COLUMN_TYPES));
-        filterColName = Util.getSparkPropOrEmpty(sc, KnownProperties.ORIGIN_FILTER_COLUMN_NAME);
-        filterColType = Util.getSparkPropOrEmpty(sc, KnownProperties.ORIGIN_FILTER_COLUMN_TYPE);
-        filterColIndex = Integer.parseInt(sc.get(KnownProperties.ORIGIN_FILTER_COLUMN_INDEX, "0"));
-        fieldGuardraillimitMB = Integer.parseInt(sc.get(KnownProperties.FIELD_GUARDRAIL_MB, "0"));
-
-        String partionKey = sc.get(KnownProperties.ORIGIN_PARTITION_KEY);
-        idColTypes = getTypes(sc.get(KnownProperties.TARGET_PRIMARY_KEY_TYPES));
-
-        String selectCols = sc.get(KnownProperties.ORIGIN_COLUMN_NAMES);
-        String updateSelectMappingStr = sc.get(KnownProperties.ORIGIN_COUNTER_INDEXES, "0");
-        for (String updateSelectIndex : updateSelectMappingStr.split(",")) {
-            updateSelectMapping.add(Integer.parseInt(updateSelectIndex));
-        }
-        String originSelectCondition = sc.get(KnownProperties.ORIGIN_FILTER_CONDITION, "");
-        // TODO: AbstractJobSession has some checks to ensure AND is added to the condition
-        originSelectStatement = originSession.prepare(
-                "select " + selectCols + " from " + originKeyspaceTable + " where token(" + partionKey.trim()
-                        + ") >= ? and token(" + partionKey.trim() + ") <= ?  " + originSelectCondition + " ALLOW FILTERING");
-    }
-
-    public static OriginCountJobSession getInstance(CqlSession originSession, SparkConf sparkConf) {
-        if (originCountJobSession == null) {
-            synchronized (OriginCountJobSession.class) {
-                if (originCountJobSession == null) {
-                    originCountJobSession = new OriginCountJobSession(originSession, sparkConf);
-                }
-            }
-        }
-
-        return originCountJobSession;
-    }
-
-    public void getData(BigInteger min, BigInteger max) {
-        logger.info("ThreadID: {} Processing min: {} max: {}", Thread.currentThread().getId(), min, max);
-        boolean done = false;
-        int maxAttempts = maxRetries + 1;
-        for (int attempts = 1; attempts <= maxAttempts && !done; attempts++) {
-            try {
-                ResultSet resultSet = originSessionSession.execute(originSelectStatement.bind(hasRandomPartitioner ?
-                                min : min.longValueExact(), hasRandomPartitioner ? max : max.longValueExact())
-                        .setConsistencyLevel(readConsistencyLevel).setPageSize(fetchSizeInRows));
-
-                Collection<CompletionStage<AsyncResultSet>> writeResults = new ArrayList<CompletionStage<AsyncResultSet>>();
-
-                // cannot do batching if the writeFilter is greater than 0 or
-                // maxWriteTimeStampFilter is less than max long
-                // do not batch for counters as it adds latency & increases chance of discrepancy
-                if (batchSize == 1 || writeTimeStampFilter || isCounterTable) {
-                    for (Row originRow : resultSet) {
-                        readLimiter.acquire(1);
-
-                        if (checkTableforColSize) {
-                            int rowColcnt = GetRowColumnLength(originRow, filterColType, filterColIndex);
-                            String result = "";
-                            if (rowColcnt > fieldGuardraillimitMB * 1048576) {
-                                for (int index = 0; index < checkTableforColSizeTypes.size(); index++) {
-                                    MigrateDataType dataType = checkTableforColSizeTypes.get(index);
-                                    Object colData = getData(dataType, index, originRow);
-                                    String[] colName = checkTableforselectCols.split(",");
-                                    result = result + " - " + colName[index] + " : " + colData;
-                                }
-                                logger.error("ThreadID: {}{} - {} length: {}", Thread.currentThread().getId(), result, filterColName, rowColcnt);
-                                continue;
-                            }
-                        }
-                    }
-                } else {
-                    BatchStatement batchStatement = BatchStatement.newInstance(BatchType.UNLOGGED);
-                    for (Row originRow : resultSet) {
-                        readLimiter.acquire(1);
-                        writeLimiter.acquire(1);
-
-                        if (checkTableforColSize) {
-                            int rowColcnt = GetRowColumnLength(originRow, filterColType, filterColIndex);
-                            String result = "";
-                            if (rowColcnt > fieldGuardraillimitMB * 1048576) {
-                                for (int index = 0; index < checkTableforColSizeTypes.size(); index++) {
-                                    MigrateDataType dataType = checkTableforColSizeTypes.get(index);
-                                    Object colData = getData(dataType, index, originRow);
-                                    String[] colName = checkTableforselectCols.split(",");
-                                    result = result + " - " + colName[index] + " : " + colData;
-                                }
-                                logger.error("ThreadID: {}{} - {} length: {}", Thread.currentThread().getId(), result, filterColName, rowColcnt);
-                                continue;
-                            }
-                        }
-
-                        if (readCounter.incrementAndGet() % 1000 == 0) {
-                            logger.info("ThreadID: {} Read Record Count: {}", Thread.currentThread().getId(), readCounter.get());
-                        }
-
-                    }
-                }
-
-                logger.info("ThreadID: {} Final Read Record Count: {}", Thread.currentThread().getId(), readCounter.get());
-                done = true;
-            } catch (Exception e) {
-                logger.error("Error occurred during Attempt#: {}", attempts, e);
-                logger.error("Error with PartitionRange -- ThreadID: {} Processing min: {} max: {} -- Attempt# {}",
-                        Thread.currentThread().getId(), min, max, attempts);
-            }
-        }
-    }
-
-    private int GetRowColumnLength(Row originRow, String filterColType, Integer filterColIndex) {
-        int sizeInMB = 0;
-        Object colData = getData(new MigrateDataType(filterColType), filterColIndex, originRow);
-        byte[] colBytes = SerializationUtils.serialize((Serializable) colData);
-        sizeInMB = colBytes.length;
-        if (sizeInMB > fieldGuardraillimitMB)
-            return sizeInMB;
-        return sizeInMB;
->>>>>>> ed79962a
+//        String originSelectCondition = sc.get(KnownProperties.ORIGIN_FILTER_CONDITION, "");
+//        // TODO: AbstractJobSession has some checks to ensure AND is added to the condition
+//        originSelectStatement = originSession.prepare(
+//                "select " + selectCols + " from " + originKeyspaceTable + " where token(" + partionKey.trim()
+//                        + ") >= ? and token(" + partionKey.trim() + ") <= ?  " + originSelectCondition + " ALLOW FILTERING");
     }
 //
-//    public static OriginCountJobSession getInstance(CqlSession sourceSession, SparkConf sparkConf) {
+//    public static OriginCountJobSession getInstance(CqlSession originSession, SparkConf sparkConf) {
 //        if (originCountJobSession == null) {
 //            synchronized (OriginCountJobSession.class) {
 //                if (originCountJobSession == null) {
-//                    originCountJobSession = new OriginCountJobSession(sourceSession, sparkConf);
+//                    originCountJobSession = new OriginCountJobSession(originSession, sparkConf);
 //                }
 //            }
 //        }
@@ -242,7 +101,7 @@
 //        int maxAttempts = maxRetries + 1;
 //        for (int attempts = 1; attempts <= maxAttempts && !done; attempts++) {
 //            try {
-//                ResultSet resultSet = sourceSession.execute(sourceSelectStatement.bind(hasRandomPartitioner ?
+//                ResultSet resultSet = originSessionSession.execute(originSelectStatement.bind(hasRandomPartitioner ?
 //                                min : min.longValueExact(), hasRandomPartitioner ? max : max.longValueExact())
 //                        .setConsistencyLevel(readConsistencyLevel).setPageSize(fetchSizeInRows));
 //
@@ -252,16 +111,16 @@
 //                // maxWriteTimeStampFilter is less than max long
 //                // do not batch for counters as it adds latency & increases chance of discrepancy
 //                if (batchSize == 1 || writeTimeStampFilter || isCounterTable) {
-//                    for (Row sourceRow : resultSet) {
+//                    for (Row originRow : resultSet) {
 //                        readLimiter.acquire(1);
 //
 //                        if (checkTableforColSize) {
-//                            int rowColcnt = GetRowColumnLength(sourceRow, filterColType, filterColIndex);
+//                            int rowColcnt = GetRowColumnLength(originRow, filterColType, filterColIndex);
 //                            String result = "";
 //                            if (rowColcnt > fieldGuardraillimitMB * 1048576) {
 //                                for (int index = 0; index < checkTableforColSizeTypes.size(); index++) {
 //                                    MigrateDataType dataType = checkTableforColSizeTypes.get(index);
-//                                    Object colData = getData(dataType, index, sourceRow);
+//                                    Object colData = getData(dataType, index, originRow);
 //                                    String[] colName = checkTableforselectCols.split(",");
 //                                    result = result + " - " + colName[index] + " : " + colData;
 //                                }
@@ -272,17 +131,17 @@
 //                    }
 //                } else {
 //                    BatchStatement batchStatement = BatchStatement.newInstance(BatchType.UNLOGGED);
-//                    for (Row sourceRow : resultSet) {
+//                    for (Row originRow : resultSet) {
 //                        readLimiter.acquire(1);
 //                        writeLimiter.acquire(1);
 //
 //                        if (checkTableforColSize) {
-//                            int rowColcnt = GetRowColumnLength(sourceRow, filterColType, filterColIndex);
+//                            int rowColcnt = GetRowColumnLength(originRow, filterColType, filterColIndex);
 //                            String result = "";
 //                            if (rowColcnt > fieldGuardraillimitMB * 1048576) {
 //                                for (int index = 0; index < checkTableforColSizeTypes.size(); index++) {
 //                                    MigrateDataType dataType = checkTableforColSizeTypes.get(index);
-//                                    Object colData = getData(dataType, index, sourceRow);
+//                                    Object colData = getData(dataType, index, originRow);
 //                                    String[] colName = checkTableforselectCols.split(",");
 //                                    result = result + " - " + colName[index] + " : " + colData;
 //                                }
@@ -308,9 +167,9 @@
 //        }
 //    }
 //
-//    private int GetRowColumnLength(Row sourceRow, String filterColType, Integer filterColIndex) {
+//    private int GetRowColumnLength(Row originRow, String filterColType, Integer filterColIndex) {
 //        int sizeInMB = 0;
-//        Object colData = getData(new MigrateDataType(filterColType), filterColIndex, sourceRow);
+//        Object colData = getData(new MigrateDataType(filterColType), filterColIndex, originRow);
 //        byte[] colBytes = SerializationUtils.serialize((Serializable) colData);
 //        sizeInMB = colBytes.length;
 //        if (sizeInMB > fieldGuardraillimitMB)
