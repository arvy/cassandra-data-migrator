{
  "projectOwner": "datastax",
  "projectName": "cassandra-data-migrator",
  "repoType": "github",
  "repoHost": "https://github.com",
  "files": [
    "CONTRIBUTING.md"
  ],
  "imageSize": 50,
  "commit": false,
  "commitConvention": "angular",
  "contributorsPerLine": 6,
  "contributorsSortAlphabetically": false,
  "linkToUsage": false,
  "skipCi": true,
  "contributors": [
    {
      "login": "pravinbhat",
      "name": "Pravin Bhat",
      "avatar_url": "https://avatars.githubusercontent.com/u/2746469?v=4",
      "profile": "https://github.com/pravinbhat",
      "contributions": [
        "code",
        "content",
        "doc",
        "design",
        "maintenance",
        "test"
      ]
    },
    {
      "login": "faizalrub-datastax",
      "name": "faizalrub-datastax",
      "avatar_url": "https://avatars.githubusercontent.com/u/93143687?v=4",
      "profile": "https://github.com/faizalrub-datastax",
      "contributions": [
        "code",
        "content",
        "review"
      ]
    },
    {
      "login": "msmygit",
      "name": "Madhavan",
      "avatar_url": "https://avatars.githubusercontent.com/u/19366623?v=4",
      "profile": "https://github.com/msmygit",
      "contributions": [
        "code",
        "content",
        "doc",
        "design",
        "maintenance",
        "test",
        "example",
        "ideas",
        "promotion",
        "review"
      ]
    },
    {
      "login": "Ankitp1342",
      "name": "Ankitp1342",
      "avatar_url": "https://avatars.githubusercontent.com/u/19273939?v=4",
      "profile": "https://github.com/Ankitp1342",
      "contributions": [
        "code",
        "content",
        "doc",
        "design",
        "maintenance",
        "test"
      ]
    },
    {
      "login": "abinaya21",
      "name": "Abinaya",
      "avatar_url": "https://avatars.githubusercontent.com/u/17826577?v=4",
      "profile": "https://github.com/abinaya21",
      "contributions": [
        "code",
        "userTesting"
      ]
    },
    {
      "login": "anoop-datastax",
      "name": "anoop tiwari",
      "avatar_url": "https://avatars.githubusercontent.com/u/55256709?v=4",
      "profile": "https://github.com/anoop-datastax",
      "contributions": [
        "code",
        "test"
      ]
    },
    {
      "login": "weideng1",
      "name": "weideng1",
      "avatar_url": "https://avatars.githubusercontent.com/u/5520525?v=4",
      "profile": "https://github.com/weideng1",
      "contributions": [
        "code",
        "tool",
        "test",
        "tutorial"
      ]
    },
    {
      "login": "ssdatastax",
      "name": "Steven Smith",
      "avatar_url": "https://avatars.githubusercontent.com/u/32074414?v=4",
      "profile": "https://github.com/ssdatastax",
      "contributions": [
        "doc"
      ]
    },
    {
      "login": "vaishakhbn",
      "name": "Vaishakh Baragur Narasimhareddy",
      "avatar_url": "https://avatars.githubusercontent.com/u/2619002?v=4",
      "profile": "https://github.com/vaishakhbn",
      "contributions": [
        "code",
        "test"
      ]
    },
    {
<<<<<<< HEAD
      "login": "mfmaher2",
      "name": "mfmaher2",
      "avatar_url": "https://avatars.githubusercontent.com/u/64795956?v=4",
      "profile": "https://github.com/mfmaher2",
      "contributions": [
        "review"
=======
      "login": "mieslep",
      "name": "Phil Miesle",
      "avatar_url": "https://avatars.githubusercontent.com/u/5420540?v=4",
      "profile": "https://github.com/mieslep",
      "contributions": [
        "code"
>>>>>>> ec81ec12
      ]
    }
  ]
}<|MERGE_RESOLUTION|>--- conflicted
+++ resolved
@@ -123,21 +123,21 @@
       ]
     },
     {
-<<<<<<< HEAD
+      "login": "mieslep",
+      "name": "Phil Miesle",
+      "avatar_url": "https://avatars.githubusercontent.com/u/5420540?v=4",
+      "profile": "https://github.com/mieslep",
+      "contributions": [
+        "code"
+      ]
+    },
+    {
       "login": "mfmaher2",
       "name": "mfmaher2",
       "avatar_url": "https://avatars.githubusercontent.com/u/64795956?v=4",
       "profile": "https://github.com/mfmaher2",
       "contributions": [
         "review"
-=======
-      "login": "mieslep",
-      "name": "Phil Miesle",
-      "avatar_url": "https://avatars.githubusercontent.com/u/5420540?v=4",
-      "profile": "https://github.com/mieslep",
-      "contributions": [
-        "code"
->>>>>>> ec81ec12
       ]
     }
   ]
