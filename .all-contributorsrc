--- conflicted
+++ resolved
@@ -58,15 +58,6 @@
       ]
     },
     {
-<<<<<<< HEAD
-      "login": "abinaya21",
-      "name": "Abinaya",
-      "avatar_url": "https://avatars.githubusercontent.com/u/17826577?v=4",
-      "profile": "https://github.com/abinaya21",
-      "contributions": [
-        "code",
-        "userTesting"
-=======
       "login": "Ankitp1342",
       "name": "Ankitp1342",
       "avatar_url": "https://avatars.githubusercontent.com/u/19273939?v=4",
@@ -78,8 +69,16 @@
         "design",
         "maintenance",
         "test"
->>>>>>> 4acbd203
-      ]
-    }
+     },
+     {
+       "login": "abinaya21",
+       "name": "Abinaya",
+       "avatar_url": "https://avatars.githubusercontent.com/u/17826577?v=4",
+       "profile": "https://github.com/abinaya21",
+       "contributions": [
+         "code",
+         "userTesting"
+       ]
+     }
   ]
 }