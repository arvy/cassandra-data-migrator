{
  "projectOwner": "datastax",
  "projectName": "cassandra-data-migrator",
  "repoType": "github",
  "repoHost": "https://github.com",
  "files": [
    "CONTRIBUTING.md"
  ],
  "imageSize": 50,
  "commit": false,
  "commitConvention": "angular",
  "contributorsPerLine": 6,
  "contributorsSortAlphabetically": false,
  "linkToUsage": false,
  "skipCi": true,
  "contributors": [
    {
      "login": "pravinbhat",
      "name": "Pravin Bhat",
      "avatar_url": "https://avatars.githubusercontent.com/u/2746469?v=4",
      "profile": "https://github.com/pravinbhat",
      "contributions": [
        "code",
        "content",
        "doc",
        "design",
        "maintenance",
        "test"
      ]
    },
    {
<<<<<<< HEAD
      "login": "msmygit",
      "name": "Madhavan",
      "avatar_url": "https://avatars.githubusercontent.com/u/19366623?v=4",
      "profile": "https://github.com/msmygit",
      "contributions": [
        "code",
        "content",
        "doc",
        "design",
        "maintenance",
        "test",
        "example",
        "ideas",
        "promotion",
=======
      "login": "faizalrub-datastax",
      "name": "faizalrub-datastax",
      "avatar_url": "https://avatars.githubusercontent.com/u/93143687?v=4",
      "profile": "https://github.com/faizalrub-datastax",
      "contributions": [
        "code",
        "content",
>>>>>>> 5373e068
        "review"
      ]
    }
  ]
}<|MERGE_RESOLUTION|>--- conflicted
+++ resolved
@@ -29,7 +29,17 @@
       ]
     },
     {
-<<<<<<< HEAD
+      "login": "faizalrub-datastax",
+      "name": "faizalrub-datastax",
+      "avatar_url": "https://avatars.githubusercontent.com/u/93143687?v=4",
+      "profile": "https://github.com/faizalrub-datastax",
+      "contributions": [
+        "code",
+        "content",
+        "review"
+      ]
+    },
+    {
       "login": "msmygit",
       "name": "Madhavan",
       "avatar_url": "https://avatars.githubusercontent.com/u/19366623?v=4",
@@ -44,15 +54,6 @@
         "example",
         "ideas",
         "promotion",
-=======
-      "login": "faizalrub-datastax",
-      "name": "faizalrub-datastax",
-      "avatar_url": "https://avatars.githubusercontent.com/u/93143687?v=4",
-      "profile": "https://github.com/faizalrub-datastax",
-      "contributions": [
-        "code",
-        "content",
->>>>>>> 5373e068
         "review"
       ]
     }
