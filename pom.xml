<project xmlns="http://maven.apache.org/POM/4.0.0" xmlns:xsi="http://www.w3.org/2001/XMLSchema-instance" xsi:schemaLocation="http://maven.apache.org/POM/4.0.0 http://maven.apache.org/xsd/maven-4.0.0.xsd">
  <modelVersion>4.0.0</modelVersion>

  <groupId>datastax.astra.migrate</groupId>
  <artifactId>cassandra-data-migrator</artifactId>
<<<<<<< HEAD
  <version>3.0.0</version>
=======
  <version>2.11.2</version>
>>>>>>> bf40068c
  <packaging>jar</packaging>

  <properties>
    <project.build.sourceEncoding>UTF-8</project.build.sourceEncoding>
    <scala.version>2.12.17</scala.version>
    <scala.main.version>2.12</scala.main.version>
    <spark.version>3.3.1</spark.version>
    <scalatest.version>3.2.12</scalatest.version>
<<<<<<< HEAD
    <connector.version>3.2.0</connector.version>
    <cassandra.version>3.11.13</cassandra.version>
=======
    <connector.version>2.5.2</connector.version>
    <cassandra.version>4.1.0</cassandra.version>
>>>>>>> bf40068c
    <junit.version>4.13.2</junit.version>
  </properties>

  <distributionManagement>
    <repository>
      <id>github</id>
      <name>GitHub Packages</name>
      <url>https://maven.pkg.github.com/datastax/cassandra-data-migrator</url>
    </repository>
  </distributionManagement>

  <dependencies>
    <dependency>
      <groupId>com.google.guava</groupId>
      <artifactId>guava</artifactId>
      <version>31.1-jre</version>
    </dependency>
    <dependency>
      <groupId>org.scala-lang</groupId>
      <artifactId>scala-library</artifactId>
      <version>${scala.version}</version>
    </dependency>
    <dependency>
      <groupId>org.apache.spark</groupId>
      <artifactId>spark-core_${scala.main.version}</artifactId>
      <version>${spark.version}</version>
      <exclusions>
        <exclusion>
          <groupId>log4j</groupId>
          <artifactId>log4j</artifactId>
        </exclusion>
      </exclusions>
    </dependency>
    <dependency>
      <groupId>org.apache.spark</groupId>
      <artifactId>spark-sql_${scala.main.version}</artifactId>
      <version>${spark.version}</version>
    </dependency>
    <dependency>
      <groupId>org.apache.spark</groupId>
      <artifactId>spark-hive_${scala.main.version}</artifactId>
      <version>${spark.version}</version>
      <exclusions>
        <exclusion>
          <groupId>log4j</groupId>
          <artifactId>log4j</artifactId>
        </exclusion>
        <exclusion>
          <groupId>log4j</groupId>
          <artifactId>apache-log4j-extras</artifactId>
        </exclusion>
      </exclusions>
    </dependency>
    <dependency>
      <groupId>com.datastax.spark</groupId>
      <artifactId>spark-cassandra-connector_${scala.main.version}</artifactId>
      <version>${connector.version}</version>
    </dependency>
    <dependency>
      <groupId>com.github.jnr</groupId>
      <artifactId>jnr-posix</artifactId>
      <version>3.1.15</version>
    </dependency>

    <dependency>
      <groupId>org.apache.logging.log4j</groupId>
      <artifactId>log4j-api</artifactId>
      <version>2.19.0</version>
    </dependency>
    <dependency>
      <groupId>org.apache.logging.log4j</groupId>
      <artifactId>log4j-core</artifactId>
      <version>2.19.0</version>
    </dependency>
    <dependency>
      <groupId>org.apache.logging.log4j</groupId>
      <artifactId>log4j-to-slf4j</artifactId>
      <version>2.19.0</version>
    </dependency>

    <!-- Test Dependencies -->
    <dependency>
      <groupId>org.scalatest</groupId>
      <artifactId>scalatest_${scala.main.version}</artifactId>
      <version>${scalatest.version}</version>
      <scope>test</scope>
    </dependency>
    <dependency>
      <groupId>junit</groupId>
      <artifactId>junit</artifactId>
      <version>${junit.version}</version>
      <scope>test</scope>
    </dependency>
    <dependency>
      <groupId>org.apache.cassandra</groupId>
      <artifactId>cassandra-all</artifactId>
      <version>${cassandra.version}</version>
      <scope>test</scope>
      <exclusions>
        <!-- Excluded to allow for Cassandra to run embedded -->
        <exclusion>
          <groupId>org.slf4j</groupId>
          <artifactId>log4j-over-slf4j</artifactId>
        </exclusion>
      </exclusions>
    </dependency>
    <!-- Force Guava 18 on Test CP, Required for Cassandra -->
  </dependencies>

  <build>
    <resources>
      <resource>
        <directory>src/resources</directory>
      </resource>
    </resources>
    <plugins>
      <plugin>
        <groupId>net.alchim31.maven</groupId>
        <artifactId>scala-maven-plugin</artifactId>
        <version>4.8.0</version>
        <executions>
          <execution>
            <phase>process-sources</phase>
            <goals>
              <goal>compile</goal>
              <goal>testCompile</goal>
            </goals>

          </execution>
        </executions>
      </plugin>
      <plugin>
        <groupId>org.apache.maven.plugins</groupId>
        <artifactId>maven-shade-plugin</artifactId>
        <version>3.4.1</version>
        <executions>
          <execution>

            <phase>package</phase>
            <goals>
              <goal>shade</goal>
            </goals>

            <configuration>
              <filters>
                <filter>
                  <!-- filter out signature files from signed dependencies, else repackaging fails with security ex -->
                  <artifact>*:*</artifact>
                  <excludes>
                    <exclude>META-INF/*.SF</exclude>
                    <exclude>META-INF/*.DSA</exclude>
                    <exclude>META-INF/*.RSA</exclude>
                  </excludes>
                </filter>
              </filters>
            </configuration>
          </execution>
        </executions>
      </plugin>
      <!-- Instructions from http://www.scalatest.org/user_guide/using_the_scalatest_maven_plugin -->
      <!-- disable surefire -->
      <plugin>
        <groupId>org.apache.maven.plugins</groupId>
        <artifactId>maven-surefire-plugin</artifactId>
        <version>2.22.2</version>
        <configuration>
          <skipTests>true</skipTests>
        </configuration>
      </plugin>
      <!-- enable scalatest -->
      <plugin>
        <groupId>org.scalatest</groupId>
        <artifactId>scalatest-maven-plugin</artifactId>
        <version>2.2.0</version>
        <configuration>
          <reportsDirectory>${project.build.directory}/surefire-reports</reportsDirectory>
          <junitxml>.</junitxml>
          <filereports>WDF TestSuite.txt</filereports>
        </configuration>
        <executions>
          <execution>
            <id>test</id>
            <goals>
              <goal>test</goal>
            </goals>
          </execution>
        </executions>
      </plugin>

      <plugin>
        <groupId>org.apache.maven.plugins</groupId>
        <artifactId>maven-compiler-plugin</artifactId>
        <version>3.10.1</version>
        <configuration>
          <source>1.8</source>
          <target>1.8</target>
        </configuration>
      </plugin>
    </plugins>
  </build>
</project><|MERGE_RESOLUTION|>--- conflicted
+++ resolved
@@ -3,11 +3,7 @@
 
   <groupId>datastax.astra.migrate</groupId>
   <artifactId>cassandra-data-migrator</artifactId>
-<<<<<<< HEAD
   <version>3.0.0</version>
-=======
-  <version>2.11.2</version>
->>>>>>> bf40068c
   <packaging>jar</packaging>
 
   <properties>
@@ -16,13 +12,8 @@
     <scala.main.version>2.12</scala.main.version>
     <spark.version>3.3.1</spark.version>
     <scalatest.version>3.2.12</scalatest.version>
-<<<<<<< HEAD
     <connector.version>3.2.0</connector.version>
     <cassandra.version>3.11.13</cassandra.version>
-=======
-    <connector.version>2.5.2</connector.version>
-    <cassandra.version>4.1.0</cassandra.version>
->>>>>>> bf40068c
     <junit.version>4.13.2</junit.version>
   </properties>
 
