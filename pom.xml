--- conflicted
+++ resolved
@@ -3,16 +3,12 @@
 
   <groupId>datastax.astra.migrate</groupId>
   <artifactId>cassandra-data-migrator</artifactId>
-<<<<<<< HEAD
-  <version>3.2.0</version>
-=======
   <version>${revision}</version>
->>>>>>> c7e6f3c8
   <packaging>jar</packaging>
 
   <properties>
     <project.build.sourceEncoding>UTF-8</project.build.sourceEncoding>
-    <revision>3.1.0</revision>
+    <revision>3.2.0</revision>
     <scala.version>2.12.17</scala.version>
     <scala.main.version>2.12</scala.main.version>
     <spark.version>3.3.1</spark.version>
