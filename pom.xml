--- conflicted
+++ resolved
@@ -16,10 +16,6 @@
     <connector.version>3.2.0</connector.version>
     <cassandra.version>3.11.13</cassandra.version>
     <junit.version>5.9.1</junit.version>
-<<<<<<< HEAD
-    <mockito.version>2.28.2</mockito.version>
-=======
->>>>>>> 7f347480
   </properties>
 
   <distributionManagement>
