<project xmlns="http://maven.apache.org/POM/4.0.0" xmlns:xsi="http://www.w3.org/2001/XMLSchema-instance" xsi:schemaLocation="http://maven.apache.org/POM/4.0.0 http://maven.apache.org/xsd/maven-4.0.0.xsd">
  <modelVersion>4.0.0</modelVersion>

  <groupId>datastax.astra.migrate</groupId>
  <artifactId>cassandra-data-migrator</artifactId>
<<<<<<< HEAD
  <version>2.10.2</version>
=======
  <version>2.11.0</version>
>>>>>>> 7a524a75
  <packaging>jar</packaging>

  <properties>
    <project.build.sourceEncoding>UTF-8</project.build.sourceEncoding>
    <scala.version>2.11.8</scala.version>
    <scala.main.version>2.11</scala.main.version>
    <spark.version>2.4.8</spark.version>
    <scalatest.version>3.2.12</scalatest.version>
    <connector.version>2.5.2</connector.version>
    <cassandra.version>3.11.13</cassandra.version>
    <junit.version>4.13.2</junit.version>
  </properties>

  <distributionManagement>
    <repository>
      <id>github</id>
      <name>GitHub Packages</name>
      <url>https://maven.pkg.github.com/datastax/cassandra-data-migrator</url>
    </repository>
  </distributionManagement>

  <dependencies>
    <dependency>
      <groupId>com.google.guava</groupId>
      <artifactId>guava</artifactId>
      <version>31.1-jre</version>
    </dependency>
    <dependency>
      <groupId>org.scala-lang</groupId>
      <artifactId>scala-library</artifactId>
      <version>${scala.version}</version>
    </dependency>
    <dependency>
      <groupId>org.apache.spark</groupId>
      <artifactId>spark-core_${scala.main.version}</artifactId>
      <version>${spark.version}</version>
      <exclusions>
        <exclusion>
          <groupId>log4j</groupId>
          <artifactId>log4j</artifactId>
        </exclusion>
      </exclusions>
    </dependency>
    <dependency>
      <groupId>org.apache.spark</groupId>
      <artifactId>spark-sql_${scala.main.version}</artifactId>
      <version>${spark.version}</version>
    </dependency>
    <dependency>
      <groupId>org.apache.spark</groupId>
      <artifactId>spark-hive_${scala.main.version}</artifactId>
      <version>${spark.version}</version>
      <exclusions>
        <exclusion>
          <groupId>log4j</groupId>
          <artifactId>log4j</artifactId>
        </exclusion>
        <exclusion>
          <groupId>log4j</groupId>
          <artifactId>apache-log4j-extras</artifactId>
        </exclusion>
      </exclusions>
    </dependency>
    <dependency>
      <groupId>com.datastax.spark</groupId>
      <artifactId>spark-cassandra-connector_${scala.main.version}</artifactId>
      <version>${connector.version}</version>
    </dependency>
    <dependency>
      <groupId>com.github.jnr</groupId>
      <artifactId>jnr-posix</artifactId>
      <version>3.1.15</version>
    </dependency>

    <dependency>
      <groupId>org.apache.logging.log4j</groupId>
      <artifactId>log4j-api</artifactId>
      <version>2.19.0</version>
    </dependency>
    <dependency>
      <groupId>org.apache.logging.log4j</groupId>
      <artifactId>log4j-core</artifactId>
      <version>2.19.0</version>
    </dependency>
    <dependency>
      <groupId>org.apache.logging.log4j</groupId>
      <artifactId>log4j-to-slf4j</artifactId>
      <version>2.19.0</version>
    </dependency>

    <!-- Test Dependencies -->
    <dependency>
      <groupId>org.scalatest</groupId>
      <artifactId>scalatest_${scala.main.version}</artifactId>
      <version>${scalatest.version}</version>
      <scope>test</scope>
    </dependency>
    <dependency>
      <groupId>junit</groupId>
      <artifactId>junit</artifactId>
      <version>${junit.version}</version>
      <scope>test</scope>
    </dependency>
    <dependency>
      <groupId>org.apache.cassandra</groupId>
      <artifactId>cassandra-all</artifactId>
      <version>${cassandra.version}</version>
      <scope>test</scope>
      <exclusions>
        <!-- Excluded to allow for Cassandra to run embedded -->
        <exclusion>
          <groupId>org.slf4j</groupId>
          <artifactId>log4j-over-slf4j</artifactId>
        </exclusion>
      </exclusions>
    </dependency>
    <!-- Force Guava 18 on Test CP, Required for Cassandra -->
  </dependencies>

  <build>
    <resources>
      <resource>
        <directory>src/resources</directory>
      </resource>
    </resources>
    <plugins>
      <plugin>
        <groupId>net.alchim31.maven</groupId>
        <artifactId>scala-maven-plugin</artifactId>
        <version>3.2.2</version>
        <executions>
          <execution>
            <phase>process-sources</phase>
            <goals>
              <goal>compile</goal>
              <goal>testCompile</goal>
            </goals>

          </execution>
        </executions>
      </plugin>
      <plugin>
        <groupId>org.apache.maven.plugins</groupId>
        <artifactId>maven-shade-plugin</artifactId>
        <version>2.4.3</version>
        <executions>
          <execution>

            <phase>package</phase>
            <goals>
              <goal>shade</goal>
            </goals>

            <configuration>
              <filters>
                <filter>
                  <!-- filter out signature files from signed dependencies, else repackaging fails with security ex -->
                  <artifact>*:*</artifact>
                  <excludes>
                    <exclude>META-INF/*.SF</exclude>
                    <exclude>META-INF/*.DSA</exclude>
                    <exclude>META-INF/*.RSA</exclude>
                  </excludes>
                </filter>
              </filters>
            </configuration>
          </execution>
        </executions>
      </plugin>
      <!-- Instructions from http://www.scalatest.org/user_guide/using_the_scalatest_maven_plugin -->
      <!-- disable surefire -->
      <plugin>
        <groupId>org.apache.maven.plugins</groupId>
        <artifactId>maven-surefire-plugin</artifactId>
        <version>2.7</version>
        <configuration>
          <skipTests>true</skipTests>
        </configuration>
      </plugin>
      <!-- enable scalatest -->
      <plugin>
        <groupId>org.scalatest</groupId>
        <artifactId>scalatest-maven-plugin</artifactId>
        <version>1.0</version>
        <configuration>
          <reportsDirectory>${project.build.directory}/surefire-reports</reportsDirectory>
          <junitxml>.</junitxml>
          <filereports>WDF TestSuite.txt</filereports>
        </configuration>
        <executions>
          <execution>
            <id>test</id>
            <goals>
              <goal>test</goal>
            </goals>
          </execution>
        </executions>
      </plugin>

      <plugin>
        <groupId>org.apache.maven.plugins</groupId>
        <artifactId>maven-compiler-plugin</artifactId>
        <version>3.8.1</version>
        <configuration>
          <source>1.8</source>
          <target>1.8</target>
        </configuration>
      </plugin>
    </plugins>
  </build>
</project><|MERGE_RESOLUTION|>--- conflicted
+++ resolved
@@ -3,11 +3,7 @@
 
   <groupId>datastax.astra.migrate</groupId>
   <artifactId>cassandra-data-migrator</artifactId>
-<<<<<<< HEAD
-  <version>2.10.2</version>
-=======
-  <version>2.11.0</version>
->>>>>>> 7a524a75
+  <version>2.11.1</version>
   <packaging>jar</packaging>
 
   <properties>
@@ -17,7 +13,7 @@
     <spark.version>2.4.8</spark.version>
     <scalatest.version>3.2.12</scalatest.version>
     <connector.version>2.5.2</connector.version>
-    <cassandra.version>3.11.13</cassandra.version>
+    <cassandra.version>3.11.14</cassandra.version>
     <junit.version>4.13.2</junit.version>
   </properties>
 
